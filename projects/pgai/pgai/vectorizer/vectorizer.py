--- conflicted
+++ resolved
@@ -563,13 +563,9 @@
                         return res
                     res += items_processed
                     loops += 1
-<<<<<<< HEAD
-
-=======
                     await self.worker_tracking.save_vectorizer_success(
                         conn, self.vectorizer.id, items_processed
                     )
->>>>>>> 8de1d590
             except EmbeddingProviderError as e:
                 async with conn.transaction():
                     await self._insert_vectorizer_error(
@@ -616,7 +612,6 @@
                 if e.__cause__ is not None:
                     raise e.__cause__  # noqa
                 raise e
-
             except Exception as e:
                 async with conn.transaction():
                     await self._insert_vectorizer_error(
