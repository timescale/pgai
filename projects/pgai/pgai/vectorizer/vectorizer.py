import asyncio
import json
import os
import threading
import time
from collections.abc import Callable
from functools import cached_property, partial
from itertools import repeat
from typing import Any, TypeAlias
from uuid import UUID

import numpy as np
import psycopg
import structlog
from ddtrace import tracer
from pgvector.psycopg import register_vector_async  # type: ignore
from psycopg import AsyncConnection, sql
from psycopg.rows import dict_row
from psycopg.types.json import Jsonb, set_json_dumps
from pydantic import model_validator
from pydantic.dataclasses import dataclass
from pydantic.fields import Field
from pydantic_core._pydantic_core import ArgsKwargs
from typing_extensions import override

from .chunking import (
    LangChainCharacterTextSplitter,
    LangChainRecursiveCharacterTextSplitter,
)
from .embedders import LiteLLM, Ollama, OpenAI, VoyageAI
from .embeddings import ChunkEmbeddingError
from .features import Features
from .formatting import ChunkValue, PythonTemplate
<<<<<<< HEAD
from .loading import LoadingError, RowLoading, UriLoading
=======
from .loading import ColumnLoading, UriLoading, UriLoadingError
from .migrations import apply_migrations
>>>>>>> 7e22578e
from .parsing import ParsingAuto, ParsingNone, ParsingPyMuPDF
from .processing import ProcessingDefault
from .worker_tracking import WorkerTracking

logger = structlog.get_logger()

VectorizerErrorRecord: TypeAlias = tuple[int, str, Jsonb]
EmbeddingRecord: TypeAlias = list[Any]
SourceRow: TypeAlias = dict[str, Any]

DEFAULT_CONCURRENCY = 1

VECTORIZER_FAILED = "vectorizer failed with unexpected error"


class EmbeddingProviderError(Exception):
    """
    Raised when an embedding provider API request fails.
    """

    msg = "embedding provider failed"


@dataclass
class PkAtt:
    """
    Represents an attribute of a primary key.

    Attributes:
        attname (str): The name of the attribute (column).
    """

    attname: str


@dataclass
class Config:
    """
    Holds the configuration for the vectorizer including embedding, processing,
    chunking, and formatting.

    Attributes:
        version: The version of the configuration.
        embedding: The embedding's provider configuration.
        processing: Processing settings such as batch size and concurrency.
        chunking: The chunking strategy.
        formatting: Formatting strategy to apply to the chunks.
    """

    version: str
    loading: ColumnLoading | UriLoading
    embedding: OpenAI | Ollama | VoyageAI | LiteLLM
    processing: ProcessingDefault
    chunking: (
        LangChainCharacterTextSplitter | LangChainRecursiveCharacterTextSplitter
    ) = Field(..., discriminator="implementation")
    formatting: PythonTemplate | ChunkValue = Field(..., discriminator="implementation")
    parsing: ParsingNone | ParsingAuto | ParsingPyMuPDF = Field(
        default_factory=lambda: ParsingAuto(implementation="auto"),
        discriminator="implementation",
    )

    @model_validator(mode="before")
    @classmethod
    def migrate_config_to_new_version(cls, data: Any) -> Any:
        if not data:
            return data
        if isinstance(data, ArgsKwargs) and data.kwargs is not None:
            return apply_migrations(data.kwargs)
        if isinstance(data, dict) and all(isinstance(key, str) for key in data):  # type: ignore[reportUnknownVariableType]
            return apply_migrations(data)  # type: ignore[arg-type]

        logger.warning("Unable to migrate configuration: raw data type is unknown")
        return data  # type: ignore[reportUnknownVariableType]


@dataclass
class Vectorizer:
    """
    Represents a vectorizer configuration that processes data from a source
    table to generate embeddings.

    Attributes:
        id (int): The unique identifier of the vectorizer.
        config (Config): The configuration object for the vectorizer.
        queue_table (str): The name of the queue table.
        queue_schema (str): The schema where the queue table is located.
        source_schema (str): The schema of the source table.
        source_table (str): The source table where the data comes from.
        target_schema (str): The schema of the target table where embeddings are saved.
        target_table (str): The target table where embeddings are saved.
        source_pk (list[PkAtt]): List of primary key attributes from the source table.
        errors_schema (str): The schema where the error log is saved. Default is "ai".
        errors_table (str): The table where errors are logged.
            Default is "vectorizer_errors".
    """

    id: int
    config: Config
    queue_table: str
    queue_schema: str
    source_schema: str
    source_table: str
    target_schema: str
    target_table: str
    source_pk: list[PkAtt]
    errors_schema: str = "ai"
    errors_table: str = "vectorizer_errors"
    schema: str = "ai"
    table: str = "vectorizer"


class VectorizerQueryBuilder:
    """
    A query builder class for generating SQL queries related to the vectorizer
    operations.

    Attributes:
        vectorizer (Vectorizer): The vectorizer for which queries are built.
    """

    def __init__(self, vectorizer: Vectorizer):
        self.vectorizer = vectorizer

    @property
    def pk_fields_sql(self) -> sql.Composed:
        """Generates the SQL expression for a comma separated list of the
        attributes of a primary key. For example, if the primary key has 2
        fields (author, title), it will return a sql.Composed object that
        represents the SQL expression "author, title".
        """
        return sql.SQL(" ,").join(
            [sql.Identifier(a.attname) for a in self.vectorizer.source_pk]
        )

    @cached_property
    def pk_attnames(self) -> list[str]:
        """
        Returns a list of primary key attribute names. For example, if the
        primary key has 2 fields (author, title), it will return ["author", "title"].
        """
        return [a.attname for a in self.vectorizer.source_pk]

    @property
    def pk_fields(self) -> list[sql.Identifier]:
        """
        Returns the SQL identifiers for primary key fields.
        """
        return [sql.Identifier(a.attname) for a in self.vectorizer.source_pk]

    @property
    def target_table_ident(self) -> sql.Identifier:
        """
        Returns the SQL identifier for the fully qualified name of the target table.
        """

        return sql.Identifier(
            self.vectorizer.target_schema, self.vectorizer.target_table
        )

    @property
    def errors_table_ident(self) -> sql.Identifier:
        """
        Returns the SQL identifier for the fully qualified name of the errors table.
        """
        return sql.Identifier(
            self.vectorizer.errors_schema, self.vectorizer.errors_table
        )

    @property
    def queue_table_ident(self) -> sql.Identifier:
        """
        Returns the SQL identifier for the fully qualified name of the queue table.
        """
        return sql.Identifier(self.vectorizer.queue_schema, self.vectorizer.queue_table)

    @property
    def vectorizer_table_ident(self) -> sql.Identifier:
        """
        Returns the SQL identifier for the fully qualified name of the
        vectorizer table.
        """
        return sql.Identifier(self.vectorizer.schema, self.vectorizer.table)

    @cached_property
    def fetch_work_query(self) -> sql.Composed:
        """
        Generates the SQL query to fetch work items from the queue table.

        The query is safe to run concurrently from multiple workers. It handles
        duplicate work items by allowing only one instance of the duplicates to
        be proccessed at a time.

        For a thorough explanation of the query, see:

        https://www.timescale.com/blog/how-we-designed-a-resilient-vector-embedding-creation-system-for-postgresql-data/#process-the-work-queue

        The main takeaways are:

        > ... the system retrieves a specified number of entries from the work
        queue, determined by the batch queue size parameter. A FOR UPDATE lock
        is taken to ensure that concurrently executing scripts don’t try
        processing the same queue items. The SKIP LOCKED directive ensures that
        if any entry is currently being handled by another script, the system
        will skip it instead of waiting, avoiding unnecessary delays.

        > Due to the possibility of duplicate entries for the same blog_id
        within the work-queue table, simply locking said table is insufficient
        ... A Postgres advisory lock, prefixed with the table identifier to
        avoid potential overlaps with other such locks, is employed. The try
        variant, analogous to the earlier application of SKIP LOCKED, ensures
        the system avoids waiting on locks. The inclusion of the ORDER BY
        blog_id clause helps prevent potential deadlocks...

        The only differece, between the blog and this query, is that we handle
        composite primary keys.
        """
        return sql.SQL("""
                WITH selected_rows AS (
                    SELECT {pk_fields}
                    FROM {queue_table}
<<<<<<< HEAD
                    LIMIT %s
=======
                    WHERE (loading_retry_after is null or loading_retry_after < now())
                    AND loading_retries <= %(loading_retries)s
                    LIMIT %(batch_size)s
>>>>>>> 7e22578e
                    FOR UPDATE SKIP LOCKED
                ),
                locked_items AS (
                    SELECT
                        {pk_fields},
                        pg_try_advisory_xact_lock(
                            %(queue_table_oid)s,
                            hashtext(concat_ws('|', {lock_fields}))
                        ) AS locked
                    FROM (
                        SELECT DISTINCT {pk_fields}
                        FROM selected_rows
                        ORDER BY {pk_fields}
                    ) as ids
                ),
                deleted_rows AS (
                    DELETE FROM {queue_table} AS w
                    USING locked_items AS l
                    WHERE l.locked = true
                    AND {delete_join_predicates}
                )
                SELECT {source_table}.*
                FROM locked_items
                LEFT JOIN {source_schema}.{source_table} USING ({pk_fields})
                WHERE locked_items.locked = true
                ORDER BY {pk_fields}
                        """).format(
            pk_fields=self.pk_fields_sql,
            queue_table=sql.Identifier(
                self.vectorizer.queue_schema, self.vectorizer.queue_table
            ),
            lock_fields=sql.SQL(" ,").join(
                [
                    xs
                    for x in self.vectorizer.source_pk
                    for xs in [
                        sql.Literal(x.attname),
                        sql.Identifier(x.attname),
                    ]
                ]
            ),
            delete_join_predicates=sql.SQL(" AND ").join(
                [
                    sql.SQL("w.{} = l.{}").format(
                        sql.Identifier(x.attname),
                        sql.Identifier(x.attname),
                    )
                    for x in self.vectorizer.source_pk
                ]
            ),
            source_schema=sql.Identifier(self.vectorizer.source_schema),
            source_table=sql.Identifier(self.vectorizer.source_table),
        )

    @cached_property
    def fetch_work_query_with_retries(self) -> sql.Composed:
        """
        Note that this is an updated version of the original query that includes
        the loading_retries column.
        Generates the SQL query to fetch work items from the queue table.

        The query is safe to run concurrently from multiple workers. It handles
        duplicate work items by allowing only one instance of the duplicates to
        be proccessed at a time.

        For a thorough explanation of the query, see:

        https://www.timescale.com/blog/how-we-designed-a-resilient-vector-embedding-creation-system-for-postgresql-data/#process-the-work-queue

        The main takeaways are:

        > ... the system retrieves a specified number of entries from the work
        queue, determined by the batch queue size parameter. A FOR UPDATE lock
        is taken to ensure that concurrently executing scripts don't try
        processing the same queue items. The SKIP LOCKED directive ensures that
        if any entry is currently being handled by another script, the system
        will skip it instead of waiting, avoiding unnecessary delays.

        > Due to the possibility of duplicate entries for the same blog_id
        within the work-queue table, simply locking said table is insufficient
        ... A Postgres advisory lock, prefixed with the table identifier to
        avoid potential overlaps with other such locks, is employed. The try
        variant, analogous to the earlier application of SKIP LOCKED, ensures
        the system avoids waiting on locks. The inclusion of the ORDER BY
        blog_id clause helps prevent potential deadlocks...

        The only difference, between the blog and this query, is that we handle
        composite primary keys.
        """
        return sql.SQL("""
                WITH selected_rows AS (
                    SELECT {pk_fields}, {loading_retries}
                    FROM {queue_table}
                    WHERE loading_retry_after is null or loading_retry_after < now()
                    LIMIT %s
                    FOR UPDATE SKIP LOCKED
                ),
                locked_items AS (
                    SELECT
                        {pk_fields}, {loading_retries},
                        pg_try_advisory_xact_lock(
                            %s,
                            hashtext(concat_ws('|', {lock_fields}))
                        ) AS locked
                    FROM (
                        SELECT DISTINCT {pk_fields}, {loading_retries}
                        FROM selected_rows
                        ORDER BY {pk_fields}
                    ) as ids
                ),
                deleted_rows AS (
                    DELETE FROM {queue_table} AS w
                    USING locked_items AS l
                    WHERE l.locked = true
                    AND {delete_join_predicates}
                )
                SELECT {source_table}.*, {loading_retries}
                FROM locked_items
                LEFT JOIN {source_schema}.{source_table} USING ({pk_fields})
                WHERE locked_items.locked = true
                ORDER BY {pk_fields}
                        """).format(
            pk_fields=self.pk_fields_sql,
            loading_retries=sql.Identifier("loading_retries"),
            queue_table=sql.Identifier(
                self.vectorizer.queue_schema, self.vectorizer.queue_table
            ),
            lock_fields=sql.SQL(" ,").join(
                [
                    xs
                    for x in self.vectorizer.source_pk
                    for xs in [
                        sql.Literal(x.attname),
                        sql.Identifier(x.attname),
                    ]
                ]
            ),
            delete_join_predicates=sql.SQL(" AND ").join(
                [
                    sql.SQL("w.{} = l.{}").format(
                        sql.Identifier(x.attname),
                        sql.Identifier(x.attname),
                    )
                    for x in self.vectorizer.source_pk
                ]
            ),
            source_schema=sql.Identifier(self.vectorizer.source_schema),
            source_table=sql.Identifier(self.vectorizer.source_table),
        )

    @cached_property
    def fetch_queue_table_oid_query(self) -> sql.Composed:
        return sql.SQL("SELECT to_regclass('{}')::oid").format(
            sql.Identifier(self.vectorizer.queue_schema, self.vectorizer.queue_table)
        )

    def delete_embeddings_query(self, items_count: int) -> sql.Composed:
        return sql.SQL("DELETE FROM {} WHERE ({}) IN ({})").format(
            self.target_table_ident,
            self.pk_fields_sql,
            self._pks_placeholders_tuples(items_count),
        )

    @cached_property
    def copy_embeddings_query(self) -> sql.Composed:
        return sql.SQL(
            "COPY {} ({}, chunk_seq, chunk, embedding) FROM STDIN WITH (FORMAT BINARY)"
        ).format(
            self.target_table_ident,
            self.pk_fields_sql,
        )

    @cached_property
    def insert_embeddings_query(self) -> sql.Composed:
        return sql.SQL(
            "INSERT INTO {} ({}, chunk_seq, chunk, embedding) VALUES ({}, %s, %s, %s)"
        ).format(
            self.target_table_ident,
            self.pk_fields_sql,
            sql.SQL(" ,").join(list(repeat(sql.SQL("%s"), len(self.pk_fields)))),
        )

    @cached_property
    def insert_errors_query(self) -> sql.Composed:
        return sql.SQL(
            "INSERT INTO {} (id, message, details) VALUES (%s, %s, %s)"
        ).format(
            self.errors_table_ident,
        )

    def _pks_placeholders_tuples(self, items_count: int) -> sql.Composed:
        """Generates a comma separated list of tuples with placeholders for the
        primary key fields of the source table.

        If the primary key has 2 fields, and we want to generate the
        placeholders to match against 3 items:

        self._pks_placeholders_tuples(3)
        # => "(%s, %s), (%s, %s), (%s, %s)"

        This can be used for queries like:

        DELETE FROM table WHERE (pk1, pk2) IN ((%s, %s), (%s, %s), (%s, %s))

        We cannot use ANY = %s because Postgres doesn't allow it for anonymous
        composite values.
        """
        placeholder_tuple = sql.SQL(", ").join(
            sql.Placeholder() for _ in range(len(self.vectorizer.source_pk))
        )

        tuples = sql.SQL(",").join(
            sql.SQL("({})").format(placeholder_tuple) for _ in range(items_count)
        )
        return tuples

    @cached_property
    def is_vectorizer_disabled_query(self) -> sql.Composed:
        return sql.SQL("SELECT disabled FROM {} WHERE id = %s").format(
            self.vectorizer_table_ident,
        )

    @cached_property
    def requeue_or_remove_work_query(self) -> sql.Composed:
        return sql.SQL("""
            MERGE INTO {queue_table} AS target
            USING (
                SELECT
                    {pk_fields}
                FROM
                    {queue_table}
                WHERE
                    ({pk_fields}) IN ({pk_values})
                AND
                    (loading_retry_after is null or loading_retry_after < now())
            ) AS source
            ON {merge_predicates}
            WHEN MATCHED
                AND target.loading_retries >= %(loading_retries)s THEN
                    UPDATE
                        SET
                            loading_retries = target.loading_retries + 1,
                            loading_retry_after = null
            WHEN MATCHED THEN
                    UPDATE
                        SET
                            loading_retries = target.loading_retries + 1,
                            loading_retry_after = now() +
                                (INTERVAL '3 minutes' * (target.loading_retries + 1))
            RETURNING target.loading_retries < %(loading_retries)s AS is_retryable
                        """).format(
            pk_fields=self.pk_fields_sql,
            queue_table=sql.Identifier(
                self.vectorizer.queue_schema, self.vectorizer.queue_table
            ),
            pk_values=sql.SQL(",").join(
                sql.SQL("(%(pk{})s)").format(sql.Literal(i))
                for i in range(len(self.pk_fields))
            ),
            merge_predicates=sql.SQL(" AND ").join(
                sql.SQL("target.{} = source.{}").format(
                    sql.Identifier(x.attname),
                    sql.Identifier(x.attname),
                )
                for x in self.vectorizer.source_pk
            ),
        )

    @cached_property
    def reinsert_work_to_retry_query(self) -> sql.Composed:
        return sql.SQL("""
            INSERT INTO {queue_table}
                ({pk_fields}, loading_retries, loading_retry_after)
            VALUES
                ({pk_values}, (%(current_retries)s+1),
                now() + INTERVAL '3 minutes'* (%(current_retries)s + 1))
                        """).format(
            pk_fields=self.pk_fields_sql,
            queue_table=sql.Identifier(
                self.vectorizer.queue_schema, self.vectorizer.queue_table
            ),
            pk_values=sql.SQL(",").join(
                sql.SQL("(%(pk{})s)").format(sql.Literal(i))
                for i in range(len(self.pk_fields))
            ),
        )


class ProcessingStats:
    """
    Tracks processing statistics for chunk processing tasks.

    Records the total processing time, number of chunks processed,
    and wall time. It also logs statistics such as chunks processed per second.

    Attributes:
        total_processing_time (float): The total time spent processing chunks.
        total_chunks (int): The total number of chunks processed.
        wall_time (float): The total wall time from when processing started.
        wall_start (float): The time when processing started, used for
            calculating the elapsed time.
    """

    total_processing_time: float
    total_chunks: int
    wall_time: float
    wall_start: float

    def __new__(cls):
        if not hasattr(cls, "_instance"):
            cls._instance = super().__new__(cls)

            logger.debug(
                "ProcessingStats initialized",
                thread_id=threading.get_native_id(),
                active_count=threading.active_count(),
                task=id(asyncio.current_task()),
            )
            cls._instance.total_processing_time = 0.0
            cls._instance.total_chunks = 0
            cls._instance.wall_start = time.perf_counter()
        return cls._instance

    def add_request_time(self, duration: float, chunk_count: int):
        """
        Adds the time and chunk count of a processing request to the accumulated totals.

        Args:
            duration (float): The time taken for the request.
            chunk_count (int): The number of chunks processed in the request.
        """
        self.total_processing_time += duration
        self.total_chunks += chunk_count

    async def print_stats(self):
        """
        Logs the processing statistics, including total time, chunks processed,
        and chunks processed per second.

        This method calculates two main rates:
        - Chunks processed per second overall.
        - Chunks processed per second per thread.

        The statistics are logged only to the DEBUG log level.
        """
        chunks_per_second_per_thread = (
            self.total_chunks / self.total_processing_time
            if self.total_processing_time > 0
            else 0
        )
        wall_time = time.perf_counter() - self.wall_start
        chunks_per_second = self.total_chunks / wall_time if wall_time > 0 else 0
        await logger.adebug(
            "Processing stats",
            wall_time=wall_time,
            total_processing_time=self.total_processing_time,
            total_chunks=self.total_chunks,
            chunks_per_second=chunks_per_second,
            chunks_per_second_per_thread=chunks_per_second_per_thread,
            task=id(asyncio.current_task()),
        )


class UUIDEncoder(json.JSONEncoder):
    """A JSON encoder which can dump UUID."""

    @override
    def default(self, o: Any):
        if isinstance(o, UUID):
            return str(o)
        return json.JSONEncoder.default(self, o)


class Worker:
    """
    Responsible for processing items from the work queue and generating embeddings.

    The Worker fetches tasks from a database queue table, processes them using
    the vectorizer, and writes the resulting embeddings or errors back to the
    database.

    Attributes:
        db_url (str): The URL of the database to connect to.
        vectorizer (Vectorizer): The vectorizer configuration used for processing.
        queries (VectorizerQueryBuilder): A query builder instance used for
            generating SQL queries.
    """

    _queue_table_oid = None
    _should_continue_processing_hook: Callable[[int, int], bool]

    def __init__(
        self,
        db_url: str,
        vectorizer: Vectorizer,
        features: Features,
        worker_tracking: WorkerTracking,
        should_continue_processing_hook: None | Callable[[int, int], bool] = None,
    ):
        self.db_url = db_url
        self.vectorizer = vectorizer
        self.queries = VectorizerQueryBuilder(vectorizer)
        self._should_continue_processing_hook = should_continue_processing_hook or (
            lambda _loops, _res: True
        )
        self.features = features
        self.copy_types: None | list[int] = None
<<<<<<< HEAD
        self.pending_retries: list[tuple[SourceRow, LoadingError]] = []
=======
        self.worker_tracking = worker_tracking
>>>>>>> 7e22578e

    async def run(self) -> int:
        """
        Embedding loop. Continuously fetches tasks from the work queue and
        processes them within the context of a transaction.

        Returns:
            int: The number of tasks processed from the work queue.
        """
        res = 0
        loops = 0

        async with await psycopg.AsyncConnection.connect(
            self.db_url,
            autocommit=True,
            application_name=f"pgai-worker[{self.vectorizer.id}]: {self.worker_tracking.get_short_worker_id()}",  # noqa: E501
        ) as conn:
            try:
                set_json_dumps(partial(json.dumps, cls=UUIDEncoder), context=conn)
                await register_vector_async(conn)
                await self.vectorizer.config.embedding.setup()
                while True:
                    if not await self._should_continue_processing(conn, loops, res):
                        return res
                    items_processed = await self._do_batch(conn)
                    if items_processed == 0:
                        return res
                    res += items_processed
                    loops += 1
                    await self.worker_tracking.save_vectorizer_success(
                        conn, self.vectorizer.id, items_processed
                    )
            except EmbeddingProviderError as e:
                async with conn.transaction():
                    await self._insert_vectorizer_error(
                        conn,
                        (
                            self.vectorizer.id,
                            e.msg,
                            Jsonb(
                                {
                                    "provider": self.vectorizer.config.embedding.implementation,  # noqa
                                    "error_reason": str(e.__cause__),
                                }
                            ),
                        ),
                    )

                if e.__cause__ is not None:
                    raise e.__cause__  # noqa
                raise e

<<<<<<< HEAD
=======
            except UriLoadingError as e:
                async with conn.transaction():
                    is_retryable = await self._requeue_or_remove_work(
                        conn, self.vectorizer.config.loading.retries, e.pk_values
                    )
                    await self._insert_vectorizer_error(
                        conn,
                        (
                            self.vectorizer.id,
                            e.msg,
                            Jsonb(
                                {
                                    "loader": self.vectorizer.config.loading.implementation,  # noqa
                                    "error_reason": str(e.__cause__),
                                    "is_retryable": is_retryable,
                                }
                            ),
                        ),
                    )

                # This is to make the traceback not as verbose by removing
                # the lines about our wrapper exception being caused by
                # the actual exception.
                if e.__cause__ is not None:
                    raise e.__cause__  # noqa
                raise e
>>>>>>> 7e22578e
            except Exception as e:
                async with conn.transaction():
                    await self._insert_vectorizer_error(
                        conn,
                        (
                            self.vectorizer.id,
                            VECTORIZER_FAILED,
                            Jsonb({"error_reason": str(e)}),
                        ),
                    )
                raise e

    async def _should_continue_processing(
        self, conn: AsyncConnection, loops: int, res: int
    ) -> bool:
        """Determine whether to continue processing based on vectorizer status
        and custom logic.

        Args:
            conn (AsyncConnection): Database connection for checking vectorizer status.
            loops (int): Number of processing loops completed.
            res (int): Result from the previous processing iteration.

        Returns:
            bool: True if processing should continue, False otherwise.

        Raises:
            Exception: If the vectorizer row is not found in the database.
        """
        if self.features.disable_vectorizers:
            async with conn.cursor() as cursor:
                await cursor.execute(
                    self.queries.is_vectorizer_disabled_query,
                    [self.vectorizer.id],
                )
                row = await cursor.fetchone()
                if not row:
                    raise Exception("vectorizer row not found")
                if row[0]:
                    return False

        return self._should_continue_processing_hook(loops, res)

    @tracer.wrap()
    async def _do_batch(self, conn: AsyncConnection) -> int:
        """
        Processes a batch of tasks. Fetches items from the queue, filters out
        deleted items, generates embeddings, and writes them to the database.

        Args:
            conn (AsyncConnection): The asynchronous database connection.

        Returns:
            int: The number of items processed in the batch.
        """
        processing_stats = ProcessingStats()
        start_time = time.perf_counter()
        async with conn.transaction():
            items = await self._fetch_work(conn, self.vectorizer.config.loading.retries)

            current_span = tracer.current_span()
            if current_span:
                current_span.set_tag("items_from_queue.pulled", len(items))
            await logger.adebug(f"Items pulled from queue: {len(items)}")

            # Filter out items that were deleted from the source table.
            # We use the first primary key column, since they can only
            # be null if the LEFT JOIN didn't find a match.
            items = [
                i for i in items if i[self.vectorizer.source_pk[0].attname] is not None
            ]

            if len(items) == 0:
                return 0

            num_chunks = await self._embed_and_write(conn, items)

            processing_stats.add_request_time(
                time.perf_counter() - start_time, num_chunks
            )
            await processing_stats.print_stats()

            return len(items)

    async def _fetch_work(
        self, conn: AsyncConnection, loading_retries: int
    ) -> list[SourceRow]:
        """
        Fetches a batch of tasks from the work queue table. Safe for concurrent use.

        Follows the approach described in:
        https://www.timescale.com/blog/how-we-designed-a-resilient-vector-embedding-creation-system-for-postgresql-data/

        Args:
            conn (AsyncConnection): The database connection.

        Returns:
            list[SourceRow]: The rows from the source table that need to be embedded.
        """
        queue_table_oid = await self._get_queue_table_oid(conn)
        async with conn.cursor(row_factory=dict_row) as cursor:
<<<<<<< HEAD
            if self.features.loading_retries:
                await cursor.execute(
                    self.queries.fetch_work_query_with_retries,
                    (
                        self.vectorizer.config.processing.batch_size,
                        queue_table_oid,
                    ),
                )
            else:
                await cursor.execute(
                    self.queries.fetch_work_query,
                    (
                        self.vectorizer.config.processing.batch_size,
                        queue_table_oid,
                    ),
                )
=======
            await cursor.execute(
                self.queries.fetch_work_query,
                {
                    "batch_size": self.vectorizer.config.processing.batch_size,
                    "queue_table_oid": queue_table_oid,
                    "loading_retries": loading_retries,
                },
            )
>>>>>>> 7e22578e
            return await cursor.fetchall()

    async def _get_queue_table_oid(self, conn: AsyncConnection) -> int:
        """
        Retrieves the OID (Object Identifier) of the queue table.

        Args:
            conn (AsyncConnection): The database connection.

        Returns:
            int: The OID of the queue table.
        """
        if self._queue_table_oid is not None:
            return self._queue_table_oid

        async with conn.cursor(row_factory=dict_row) as cursor:
            await cursor.execute(
                self.queries.fetch_queue_table_oid_query,
            )
            row = await cursor.fetchone()
            if not row:
                raise Exception("work queue table doesn't exist")
            self._queue_table_oid = row["to_regclass"]
        return self._queue_table_oid

    @tracer.wrap()
    async def _embed_and_write(self, conn: AsyncConnection, items: list[SourceRow]):
        """
        Embeds the items and writes them to the database.

        - Deletes existing embeddings for the items.
        - Generates the documents to be embedded, chunks them, and formats the chunks.
        - Sends the documents to the embedding provider and writes embeddings
          to the database.
        - Logs any non-fatal errors encountered during embedding.

        Args:
            conn (AsyncConnection): The database connection.
            items (list[SourceRow]): The items to be embedded.

        Returns:
            int: The number of records written to the database.
        """

        await self._delete_embeddings(conn, items)
        records, errors = await self._generate_embeddings(items)
        if self.features.loading_retries:
            await self.handle_loading_retries(conn)
        await self._copy_embeddings(conn, records)
        if errors:
            await self._insert_vectorizer_errors(conn, errors)

        return len(records)

    async def _delete_embeddings(self, conn: AsyncConnection, items: list[SourceRow]):
        """
        Deletes the embeddings for the given items from the target table.

        Args:
            conn (AsyncConnection): The database connection.
            items (list[SourceRow]): The items whose embeddings need to be deleted.
        """
        ids = [item[pk] for item in items for pk in self.queries.pk_attnames]
        async with conn.cursor() as cursor:
            await cursor.execute(self.queries.delete_embeddings_query(len(items)), ids)

    @tracer.wrap()
    async def _copy_embeddings(
        self,
        conn: AsyncConnection,
        records: list[EmbeddingRecord],
    ):
        """
        Inserts embeddings into the embedding table using COPY FROM STDIN WITH
        (FORMAT BINARY).

        Args:
            conn (AsyncConnection): The database connection.
            records (list[EmbeddingRecord]): The embedding records to be copied.
        """
        async with conn.cursor(binary=True) as cursor:
            if self.copy_types is None:
                await cursor.execute(
                    """
                    select a.atttypid
                    from pg_catalog.pg_class k
                    inner join pg_catalog.pg_namespace n
                        on (k.relnamespace operator(pg_catalog.=) n.oid)
                    inner join pg_catalog.pg_attribute a
                        on (k.oid operator(pg_catalog.=) a.attrelid)
                    where n.nspname operator(pg_catalog.=) %s
                    and k.relname operator(pg_catalog.=) %s
                    and a.attname operator(pg_catalog.!=) 'embedding_uuid'
                    and a.attnum operator(pg_catalog.>) 0
                    order by a.attnum
                """,
                    (self.vectorizer.target_schema, self.vectorizer.target_table),
                )
                self.copy_types = [row[0] for row in await cursor.fetchall()]
            async with cursor.copy(self.queries.copy_embeddings_query) as copy:
                copy.set_types(self.copy_types)
                for record in records:
                    await copy.write_row(record)

    async def _insert_vectorizer_errors(
        self,
        conn: AsyncConnection,
        records: list[VectorizerErrorRecord],
    ):
        """
        inserts vectorizer errors into the errors table.

        args:
            conn (asyncconnection): the database connection.
            records (list[vectorizererrorrecord]): the error records to be inserted.
        """
        async with conn.cursor() as cursor:
            await cursor.executemany(self.queries.insert_errors_query, records)

    async def _insert_vectorizer_error(
        self,
        conn: AsyncConnection,
        record: VectorizerErrorRecord,
    ):
        """
        Inserts a single vectorizer error into the errors table.

        Args:
            conn (AsyncConnection): The database connection.
            record (VectorizerErrorRecord): The error record to be inserted.
        """
        async with conn.cursor() as cursor:
            await cursor.execute(self.queries.insert_errors_query, record)

    def _get_item_pk_values(self, item: SourceRow) -> list[Any]:
        return [item[pk] for pk in self.queries.pk_attnames]

    async def _generate_embeddings(
        self, items: list[SourceRow]
    ) -> tuple[list[EmbeddingRecord], list[VectorizerErrorRecord]]:
        """
        Generates the embeddings for the given items.

        Args:
            items (list[SourceRow]): The items to generate embeddings for.

        Returns:
            tuple[list[EmbeddingRecord], list[VectorizerErrorRecord]]: A tuple
                of embedding records and error records.
        """
        records_without_embeddings: list[EmbeddingRecord] = []
        documents: list[str] = []
        for item in items:
            pk_values = self._get_item_pk_values(item)
            try:
                payload = self.vectorizer.config.loading.load(item)
            except Exception as e:
                if self.features.loading_retries:
                    self.pending_retries.append((item, (LoadingError(e=e))))
                continue

            payload = self.vectorizer.config.parsing.parse(item, payload)
            chunks = self.vectorizer.config.chunking.into_chunks(item, payload)
            for chunk_id, chunk in enumerate(chunks, 0):
                formatted = self.vectorizer.config.formatting.format(chunk, item)
                records_without_embeddings.append(pk_values + [chunk_id, formatted])
                documents.append(formatted)

        try:
            embeddings = await self.vectorizer.config.embedding.embed(documents)
        except Exception as e:
            raise EmbeddingProviderError() from e

        assert len(embeddings) == len(records_without_embeddings)

        records: list[EmbeddingRecord] = []
        errors: list[VectorizerErrorRecord] = []
        for record, embedding in zip(
            records_without_embeddings, embeddings, strict=True
        ):
            if isinstance(embedding, ChunkEmbeddingError):
                errors.append(self._vectorizer_error_record(record, embedding))
            else:
                records.append(record + [np.array(embedding)])
        return records, errors

    def _vectorizer_error_record(
        self, record: EmbeddingRecord, chunk_error: ChunkEmbeddingError
    ) -> VectorizerErrorRecord:
        return (
            self.vectorizer.id,
            chunk_error.error,
            Jsonb(
                {
                    "pk": {
                        pk_attname: record[i]
                        for i, pk_attname in enumerate(self.queries.pk_attnames)
                    },
                    "chunk_id": record[-2],
                    "chunk": record[-1],
                    "error_reason": chunk_error.error_details,
                }
            ),
        )

    async def handle_loading_retries(self, conn: AsyncConnection):
        if self.pending_retries:
            for item, e in self.pending_retries:
                is_retryable = await self._reinsert_work_to_retry(
                    conn, self.vectorizer.config.loading.retries, item
                )
                await self._insert_vectorizer_error(
                    conn,
                    (
                        self.vectorizer.id,
                        e.msg,
                        Jsonb(
                            {
                                "loader": self.vectorizer.config.loading.implementation,  # noqa
                                "error_reason": str(e.__cause__),
                                "is_retryable": is_retryable,
                            }
                        ),
                    ),
                )

        self.pending_retries = []

    async def _reinsert_work_to_retry(
        self, conn: AsyncConnection, max_loading_retries: int, item: SourceRow
    ) -> bool:
        """
        Requeue the work items that failed to generate embeddings.
        """

        current_retries = item.get("loading_retries", 0)
        if current_retries >= max_loading_retries:
            return False

        params = {
            "loading_retries": max_loading_retries,
            "current_retries": current_retries,
            **{
                f"pk{i}": value
                for i, value in enumerate(self._get_item_pk_values(item))
            },
        }

        async with conn.cursor() as cursor:
            await cursor.execute(
                self.queries.reinsert_work_to_retry_query,
                params,
            )
            return True


TIKTOKEN_CACHE_DIR = os.path.join(
    os.path.dirname(os.path.abspath(__file__)), "tiktoken_cache"
)<|MERGE_RESOLUTION|>--- conflicted
+++ resolved
@@ -31,12 +31,8 @@
 from .embeddings import ChunkEmbeddingError
 from .features import Features
 from .formatting import ChunkValue, PythonTemplate
-<<<<<<< HEAD
-from .loading import LoadingError, RowLoading, UriLoading
-=======
-from .loading import ColumnLoading, UriLoading, UriLoadingError
+from .loading import ColumnLoading, UriLoading, LoadingError
 from .migrations import apply_migrations
->>>>>>> 7e22578e
 from .parsing import ParsingAuto, ParsingNone, ParsingPyMuPDF
 from .processing import ProcessingDefault
 from .worker_tracking import WorkerTracking
@@ -258,20 +254,14 @@
                 WITH selected_rows AS (
                     SELECT {pk_fields}
                     FROM {queue_table}
-<<<<<<< HEAD
                     LIMIT %s
-=======
-                    WHERE (loading_retry_after is null or loading_retry_after < now())
-                    AND loading_retries <= %(loading_retries)s
-                    LIMIT %(batch_size)s
->>>>>>> 7e22578e
                     FOR UPDATE SKIP LOCKED
                 ),
                 locked_items AS (
                     SELECT
                         {pk_fields},
                         pg_try_advisory_xact_lock(
-                            %(queue_table_oid)s,
+                            %s,
                             hashtext(concat_ws('|', {lock_fields}))
                         ) AS locked
                     FROM (
@@ -504,10 +494,7 @@
             ON {merge_predicates}
             WHEN MATCHED
                 AND target.loading_retries >= %(loading_retries)s THEN
-                    UPDATE
-                        SET
-                            loading_retries = target.loading_retries + 1,
-                            loading_retry_after = null
+                    DELETE
             WHEN MATCHED THEN
                     UPDATE
                         SET
@@ -672,11 +659,8 @@
         )
         self.features = features
         self.copy_types: None | list[int] = None
-<<<<<<< HEAD
+        self.worker_tracking = worker_tracking
         self.pending_retries: list[tuple[SourceRow, LoadingError]] = []
-=======
-        self.worker_tracking = worker_tracking
->>>>>>> 7e22578e
 
     async def run(self) -> int:
         """
@@ -729,35 +713,6 @@
                     raise e.__cause__  # noqa
                 raise e
 
-<<<<<<< HEAD
-=======
-            except UriLoadingError as e:
-                async with conn.transaction():
-                    is_retryable = await self._requeue_or_remove_work(
-                        conn, self.vectorizer.config.loading.retries, e.pk_values
-                    )
-                    await self._insert_vectorizer_error(
-                        conn,
-                        (
-                            self.vectorizer.id,
-                            e.msg,
-                            Jsonb(
-                                {
-                                    "loader": self.vectorizer.config.loading.implementation,  # noqa
-                                    "error_reason": str(e.__cause__),
-                                    "is_retryable": is_retryable,
-                                }
-                            ),
-                        ),
-                    )
-
-                # This is to make the traceback not as verbose by removing
-                # the lines about our wrapper exception being caused by
-                # the actual exception.
-                if e.__cause__ is not None:
-                    raise e.__cause__  # noqa
-                raise e
->>>>>>> 7e22578e
             except Exception as e:
                 async with conn.transaction():
                     await self._insert_vectorizer_error(
@@ -859,7 +814,6 @@
         """
         queue_table_oid = await self._get_queue_table_oid(conn)
         async with conn.cursor(row_factory=dict_row) as cursor:
-<<<<<<< HEAD
             if self.features.loading_retries:
                 await cursor.execute(
                     self.queries.fetch_work_query_with_retries,
@@ -876,16 +830,6 @@
                         queue_table_oid,
                     ),
                 )
-=======
-            await cursor.execute(
-                self.queries.fetch_work_query,
-                {
-                    "batch_size": self.vectorizer.config.processing.batch_size,
-                    "queue_table_oid": queue_table_oid,
-                    "loading_retries": loading_retries,
-                },
-            )
->>>>>>> 7e22578e
             return await cursor.fetchall()
 
     async def _get_queue_table_oid(self, conn: AsyncConnection) -> int:
