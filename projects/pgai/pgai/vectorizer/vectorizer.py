--- conflicted
+++ resolved
@@ -16,18 +16,12 @@
 from pgvector.psycopg import register_vector_async  # type: ignore
 from psycopg import AsyncConnection, sql
 from psycopg.rows import dict_row
-<<<<<<< HEAD
-from psycopg.types.json import Jsonb
+from psycopg.types.json import Jsonb, set_json_dumps
 from pydantic import model_validator
 from pydantic.dataclasses import dataclass
 from pydantic.fields import Field
 from pydantic_core._pydantic_core import ArgsKwargs
-=======
-from psycopg.types.json import Jsonb, set_json_dumps
-from pydantic.dataclasses import dataclass
-from pydantic.fields import Field
 from typing_extensions import override
->>>>>>> 6c6c06c5
 
 from .chunking import (
     LangChainCharacterTextSplitter,
