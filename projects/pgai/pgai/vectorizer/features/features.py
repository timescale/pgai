from functools import cached_property

from packaging import version


class Features:
    """Feature flags and version-dependent functionality manager."""

    def __init__(self, ext_version: str) -> None:
        self.ext_version = version.parse(ext_version)

    @cached_property
    def disable_vectorizers(self) -> bool:
        """If the disable vectorizer feature is supported by the extension.

        The feature consists of a `disabled` column in the `ai.vectorizer`
        table, and the `ai.vectorizer_status` view.
        """
        return self.ext_version > version.parse("0.7.0")

    @cached_property
<<<<<<< HEAD
    def loading_retries(self) -> bool:
        """If the loading retries feature is supported by the extension.

        The feature includes changes in the way we fetch_work from the
        queueing tables, and also how we handle the retries.
        """
        return self.ext_version > version.parse("0.9.0")
=======
    def worker_tracking(self) -> bool:
        """If the worker tracking feature is supported by the extension."""
        return self.ext_version > version.parse("0.8.0")
>>>>>>> 7e22578e
<|MERGE_RESOLUTION|>--- conflicted
+++ resolved
@@ -19,16 +19,15 @@
         return self.ext_version > version.parse("0.7.0")
 
     @cached_property
-<<<<<<< HEAD
+    def worker_tracking(self) -> bool:
+        """If the worker tracking feature is supported by the extension."""
+        return self.ext_version > version.parse("0.8.0")
+
+    @cached_property
     def loading_retries(self) -> bool:
         """If the loading retries feature is supported by the extension.
 
         The feature includes changes in the way we fetch_work from the
         queueing tables, and also how we handle the retries.
         """
-        return self.ext_version > version.parse("0.9.0")
-=======
-    def worker_tracking(self) -> bool:
-        """If the worker tracking feature is supported by the extension."""
-        return self.ext_version > version.parse("0.8.0")
->>>>>>> 7e22578e
+        return self.ext_version > version.parse("0.9.0")