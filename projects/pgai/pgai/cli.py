--- conflicted
+++ resolved
@@ -141,21 +141,6 @@
     features: Features,
     worker_tracking: WorkerTracking,
 ) -> None:
-<<<<<<< HEAD
-    async def run_workers(
-        db_url: str,
-        vectorizer: Vectorizer,
-        concurrency: int,
-    ) -> list[int]:
-        tasks = [
-            asyncio.create_task(Worker(db_url, vectorizer, features).run())
-            for _ in range(concurrency)
-        ]
-        return await asyncio.gather(*tasks)
-
-    results = asyncio.run(run_workers(db_url, vectorizer, concurrency))
-    items = sum(results)
-=======
     tasks = [
         asyncio.create_task(Worker(db_url, vectorizer, features, worker_tracking).run())
         for _ in range(concurrency)
@@ -176,7 +161,6 @@
     if len(exceptions) > 0:
         raise Exception(exceptions)
 
->>>>>>> 8de1d590
     log.info("finished processing vectorizer", items=items, vectorizer_id=vectorizer.id)
 
 
@@ -386,19 +370,12 @@
                         vectorizer_ids,
                     )
                     if len(valid_vectorizer_ids) != len(vectorizer_ids):
-<<<<<<< HEAD
-                        log.error(
-                            f"invalid vectorizers, wanted: {list(vectorizer_ids)},"
-                            f" got: {valid_vectorizer_ids}"
-                            # noqa: E501 (line too long)
-=======
                         err_msg = f"invalid vectorizers, wanted: {list(vectorizer_ids)}, got: {valid_vectorizer_ids}"  # noqa: E501
                         await handle_error(
                             err_msg,
                             None,
                             worker_tracking,
                             exit_on_error,
->>>>>>> 8de1d590
                         )
                 else:
                     valid_vectorizer_ids = get_vectorizer_ids(
