--- conflicted
+++ resolved
@@ -28,19 +28,14 @@
     # pre-fetch all models required by docling
     # this is done to avoid downloading the models during the tests.
     # Models are downloaded to: ~/.cache/huggingface/hub/models--ds4sd--docling-models
-    docling_models_dir = ".cache/docling/models"
-    if any(Path.home().joinpath(f"{docling_models_dir}").iterdir()):
+    if any(Path.home().joinpath(f"{DOCLING_CACHE_DIR}").iterdir()):
         print("Docling models found, skipping download.")
         return
 
     print("Attempting to download docling models.")
     docling.utils.model_downloader.download_models(
         progress=True,
-<<<<<<< HEAD
-        output_dir=Path.home().joinpath(docling_models_dir),
-=======
         output_dir=DOCLING_CACHE_DIR,
->>>>>>> 7e22578e
     )
 
 
