import asyncio
import os
import subprocess
import time
from typing import Any

import pytest
from psycopg import Connection
from psycopg.rows import dict_row
from testcontainers.postgres import PostgresContainer  # type: ignore

from pgai.vectorizer import Vectorizer, Worker
from pgai.vectorizer.features.features import Features
from pgai.vectorizer.worker_tracking import WorkerTracking
from tests.vectorizer.cli.conftest import (
    TestDatabase,
    configure_vectorizer,
    run_vectorizer_worker,
    setup_source_table,
)


def test_worker_no_tasks(cli_db_url: str):
    """Test that worker handles no tasks gracefully"""
    result = run_vectorizer_worker(cli_db_url)

    # It exits successfully
    assert result.exit_code == 0
    assert "no vectorizers found" in result.output.lower()


def test_vectorizer_exits_with_error_when_no_ai_extension(
    postgres_container: PostgresContainer,
):
    result = run_vectorizer_worker(postgres_container.get_connection_url())

    assert result.exit_code == 1
    assert "the pgai extension is not installed" in result.output.lower()


def test_vectorizer_exits_with_error_when_vectorizers_specified_but_missing(
    cli_db_url: str,
):
    result = run_vectorizer_worker(cli_db_url, vectorizer_id=0)
    assert result.exit_code != 0
    assert "invalid vectorizers, wanted: [0], got: []" in result.output


def test_vectorizer_does_not_exit_with_error_when_no_ai_extension(
    postgres_container: PostgresContainer,
):
    result = run_vectorizer_worker(
        postgres_container.get_connection_url(),
        extra_params=["--exit-on-error=false"],
    )

    assert result.exit_code == 0
    assert "the pgai extension is not installed" in result.output.lower()


def test_vectorizer_does_not_exit_with_error_when_vectorizers_specified_but_missing(
    cli_db_url: str,
):
    result = run_vectorizer_worker(
        cli_db_url, vectorizer_id=0, extra_params=["--exit-on-error=false"]
    )
    assert result.exit_code == 0
    assert "invalid vectorizers, wanted: [0], got: []" in result.output


# It's taking longer than expected to generate the output on CI
# causing the test to fail repeatedly
@pytest.mark.skipif(os.getenv("CI") is not None, reason="flaky in CI")
def test_vectorizer_picks_up_new_vectorizer(
    cli_db: tuple[TestDatabase, Connection],
):
    postgres_container, con = cli_db
    db_url = postgres_container.get_connection_url()
    test_env = os.environ.copy()
    test_env["OPENAI_API_KEY"] = (
        "empty"  # the key must be set, but doesn't need to be valid
    )
    process = subprocess.Popen(
        [
            "python",
            "-m",
            "pgai",
            "vectorizer",
            "worker",
            "--db-url",
            db_url,
            "--poll-interval",
            "0.1s",
        ],
        env=test_env,
        stdout=subprocess.PIPE,
        stderr=subprocess.PIPE,
        universal_newlines=True,
    )

    # the typings for subprocess.Popen are bad, see https://github.com/python/typeshed/issues/3831
    assert process.stdout is not None

    os.set_blocking(
        process.stdout.fileno(), False
    )  # allow capturing all output without blocking
    count = 0
    while True:
        output = "\n".join(process.stdout.readlines())
        if output != "":
            assert "no vectorizers found" in output
            assert "running vectorizer" not in output
            break
        else:
            # assume that we'll see the output we want to see within 10s
            assert count < 20
            count += 1
            time.sleep(0.5)

    with con.cursor() as cur:
        cur.execute("CREATE TABLE test(id bigint primary key, contents text)")
        cur.execute("""SELECT ai.create_vectorizer('test'::regclass,
            loading => ai.loading_column('contents'),
            embedding => ai.embedding_openai('text-embedding-3-small', 768),
            chunking => ai.chunking_recursive_character_text_splitter()
        );
        """)
    count = 0
    while True:
        output = "\n".join(process.stdout.readlines())
        if "running vectorizer" not in output:
            # assume that we see the output we want to within 10s
            assert count < 20
            count += 1
            time.sleep(0.5)
        else:
            break
    process.terminate()


def test_recursive_character_splitting(
    cli_db: tuple[PostgresContainer, Connection],
    cli_db_url: str,
    vcr_: Any,
):
    """Test that recursive character splitting correctly chunks
    content based on natural boundaries"""
    _, connection = cli_db
    table_name = setup_source_table(connection, 2)
    vectorizer_id = configure_vectorizer(
        table_name,
        cli_db[1],
        batch_size=2,
        chunking="chunking_recursive_character_text_splitter(100, 20,"
        " separators => array[E'\\n\\n', E'\\n', ' '])",
    )

    # Given content with natural splitting points
    sample_content = """Introduction to Machine Learning

Machine learning is a subset of artificial intelligence that focuses on data and
algorithms.
It enables systems to learn and improve from experience.

Key Concepts:
1. Supervised Learning
2. Unsupervised Learning
3. Reinforcement Learning

Each type has its own unique applications and methodologies."""

    shorter_content = "This is a shorter post that shouldn't need splitting."

    # Update the test data with our structured content
    with connection.cursor(row_factory=dict_row) as cur:
        cur.execute("UPDATE blog SET content = %s WHERE id = 1", (sample_content,))
        cur.execute("UPDATE blog SET content = %s WHERE id = 2", (shorter_content,))

    # When running the worker
    with vcr_.use_cassette("test_recursive_character_splitting.yaml"):
        result = run_vectorizer_worker(cli_db_url, vectorizer_id)

    assert result.exit_code == 0

    # Then verify the chunks were created correctly
    with connection.cursor(row_factory=dict_row) as cur:
        cur.execute("""
            SELECT id, chunk_seq, chunk
            FROM blog_embedding_store
            ORDER BY id, chunk_seq
        """)
        chunks = cur.fetchall()

        # Verify we got multiple chunks for the longer content
        first_doc_chunks = [c for c in chunks if c["id"] == 1]
        assert (
            len(first_doc_chunks) > 1
        ), "Long document should be split into multiple chunks"

        # Verify chunk boundaries align with natural breaks
        assert any(
            "Introduction to Machine Learning" in c["chunk"] for c in first_doc_chunks
        ), "Should have a chunk starting with the title"

        assert not all(
            "Introduction to Machine Learning" in c["chunk"] for c in first_doc_chunks
        ), "Not all chunks should start with the title"

        assert any(
            "Key Concepts:" in c["chunk"] for c in first_doc_chunks
        ), "Should have a chunk containing the key concepts section"

        # Verify shorter content remains as single chunk
        second_doc_chunks = [c for c in chunks if c["id"] == 2]
        assert len(second_doc_chunks) == 1, "Short document should be a single chunk"
        assert second_doc_chunks[0]["chunk"] == shorter_content

        # Verify chunk sequences are correct
        for doc_chunks in [first_doc_chunks, second_doc_chunks]:
            sequences = [c["chunk_seq"] for c in doc_chunks]
            assert sequences == list(
                range(len(sequences))
            ), "Chunk sequences should be sequential starting from 0"


def test_regression_source_table_has_locked_column(
    cli_db: tuple[PostgresContainer, Connection],
    cli_db_url: str,
    vcr_: Any,
):
    """Test that worker succeeds on source table with column named 'locked'"""
    _, connection = cli_db
    with connection.cursor(row_factory=dict_row) as cur:
        cur.execute(
            "CREATE TABLE test_locked (id bigint primary key, content text, locked bool)"  # noqa
        )
        cur.execute(
            "INSERT INTO test_locked (id, content, locked) VALUES (1, 'hello world', false)"  # noqa
        )

    vectorizer_id = configure_vectorizer(
        "test_locked",
        cli_db[1],
    )

    # When running the worker
    with vcr_.use_cassette("test_regression_source_table_has_locked_column.yaml"):
        result = run_vectorizer_worker(cli_db_url, vectorizer_id)

    assert result.exit_code == 0

    # Then verify the chunks were created correctly
    with connection.cursor(row_factory=dict_row) as cur:
        cur.execute("SELECT count(*) FROM test_locked_embedding_store")
        results = cur.fetchall()
        assert results[0]["count"] == 1


def test_disabled_vectorizer_is_skipped(
    cli_db: tuple[PostgresContainer, Connection],
    cli_db_url: str,
):
    """Test that disabled vectorizers won't process any batches"""
    _, connection = cli_db
    table_name = setup_source_table(connection, 2)
    # Given a disabled vectorizer.
    vectorizer_id = configure_vectorizer(
        table_name,
        cli_db[1],
        batch_size=2,
        chunking="chunking_recursive_character_text_splitter(100, 20,"
        " separators => array[E'\\n\\n', E'\\n', ' '])",
    )
    with connection.cursor(row_factory=dict_row) as cur:
        cur.execute("select ai.disable_vectorizer_schedule(%s)", (vectorizer_id,))

    # When the worker is executed.
    result = run_vectorizer_worker(cli_db_url, vectorizer_id)

    assert result.exit_code == 0, result.output

    with connection.cursor(row_factory=dict_row) as cur:
        # Then no chunks were created.
        cur.execute("""
            SELECT count(*)
            FROM blog_embedding_store
        """)
        row = cur.fetchone()
        assert row is not None and row["count"] == 0

        # And the pending items are still present.
        cur.execute(
            """
            SELECT pending_items, disabled
            FROM ai.vectorizer_status
            WHERE id = %s
        """,
            (vectorizer_id,),
        )
        row = cur.fetchone()
        assert row is not None and row["pending_items"] == 2
        assert row["disabled"]


def test_disabled_vectorizer_is_skipped_before_next_batch(
    cli_db: tuple[PostgresContainer, Connection],
    cli_db_url: str,
    vcr_: Any,
):
    """Test that a disabled vectorizer will exit before starting a new batch"""
    _, connection = cli_db
    table_name = setup_source_table(connection, 2)

    # Given a vectorizer that has 2 items and a batch size of 1
    vectorizer_id = configure_vectorizer(
        table_name,
        cli_db[1],
        batch_size=1,
        chunking="chunking_recursive_character_text_splitter(100, 20,"
        " separators => array[E'\\n\\n', E'\\n', ' '])",
    )
    with connection.cursor(row_factory=dict_row) as cur:
        cur.execute(
            "select pg_catalog.to_jsonb(v) as vectorizer from ai.vectorizer v where v.id = %s",  # noqa
            (vectorizer_id,),
        )
        row = cur.fetchone()
    assert row is not None
    vectorizer = Vectorizer(**row["vectorizer"])
    vectorizer.config.embedding.set_api_key(  # type: ignore
        {"OPENAI_API_KEY": "empty"}
    )

    features = Features("100.0.0")
    worker_tracking = WorkerTracking(cli_db_url, 500, features, "0.0.1")

    # When the vectorizer is disabled after processing the first batch.
    def should_continue_processing_hook(_loops: int, _res: int) -> bool:
        with connection.cursor(row_factory=dict_row) as cur:
            cur.execute("select ai.disable_vectorizer_schedule(%s)", (vectorizer_id,))
        return True

    with vcr_.use_cassette(
        "test_disabled_vectorizer_is_skipped_before_next_batch.yaml"
    ):
        results = asyncio.run(
            Worker(
                cli_db_url,
                vectorizer,
                features,
                worker_tracking,
                should_continue_processing_hook,
            ).run()
        )
    # Then it successfully exits after the first batch.
    assert results == 1

    with connection.cursor(row_factory=dict_row) as cur:
        # And it embeds a single item.
        cur.execute("""
            SELECT count(*)
            FROM blog_embedding_store
        """)
        row = cur.fetchone()
        assert row is not None and row["count"] == 1

        # And there's a single pending item.
        cur.execute(
            """
            SELECT pending_items
            FROM ai.vectorizer_status
            WHERE id = %s
        """,
            (vectorizer_id,),
        )
        row = cur.fetchone()
        assert row is not None and row["pending_items"] == 1


def test_disabled_vectorizer_is_backwards_compatible(
    cli_db: tuple[PostgresContainer, Connection],
    cli_db_url: str,
    vcr_: Any,
):
    """Test the backwards compatible path. Even if the vectorizer is disabled
    it'll get embedded. It's not a 100% backwards compatible test, since the DB
    has support for disable_vectorizers, but it tests the path"""
    _, connection = cli_db
    table_name = setup_source_table(connection, 2)

    # Given a vectorizer and the `disable_vectorizers` feature is disabled.
    vectorizer_id = configure_vectorizer(
        table_name,
        cli_db[1],
        batch_size=2,
        chunking="chunking_recursive_character_text_splitter(100, 20,"
        " separators => array[E'\\n\\n', E'\\n', ' '])",
    )
    features = Features("0.6.0")
    worker_tracking = WorkerTracking(cli_db_url, 500, features, "0.0.1")
    assert not features.disable_vectorizers

    # And the vectorizer is disabled so that we can test the backwards
    # compatible path, to the best of our ability.
    with connection.cursor(row_factory=dict_row) as cur:
        cur.execute("select ai.disable_vectorizer_schedule(%s)", (vectorizer_id,))

    with connection.cursor(row_factory=dict_row) as cur:
        cur.execute(
            "select pg_catalog.to_jsonb(v) as vectorizer from ai.vectorizer v where v.id = %s",  # noqa
            (vectorizer_id,),
        )
        row = cur.fetchone()
    assert row is not None
    vectorizer = Vectorizer(**row["vectorizer"])
    vectorizer.config.embedding.set_api_key(  # type: ignore
        {"OPENAI_API_KEY": "empty"}
    )

    # When the vectorizer is executed.
    with vcr_.use_cassette("test_disabled_vectorizer_is_backwards_compatible.yaml"):
        results = asyncio.run(
            Worker(cli_db_url, vectorizer, features, worker_tracking).run()
        )

    # Then the disable is ignored and the vectorizer successfully exits after
    # processing the batches.
    assert results == 2

    with connection.cursor(row_factory=dict_row) as cur:
        cur.execute("""
            SELECT count(*)
            FROM blog_embedding_store
        """)
        row = cur.fetchone()
        assert row is not None and row["count"] == 2

        cur.execute(
            """
            SELECT pending_items
            FROM ai.vectorizer_status
            WHERE id = %s
        """,
            (vectorizer_id,),
        )
        row = cur.fetchone()
        assert row is not None and row["pending_items"] == 0


<<<<<<< HEAD
def test_vectorizer_without_retries_works_as_expected(
=======
def test_regression_vectorizer_uuid_pk_with_error(
>>>>>>> 7e22578e
    cli_db: tuple[PostgresContainer, Connection],
    cli_db_url: str,
    vcr_: Any,
):
<<<<<<< HEAD
    """Test that vectorizers work as intended without
    the loading_retries feature enabled"""
    _, connection = cli_db
    table_name = setup_source_table(connection, 1)

    # Given a vectorizer and the feature `loading_retries` disabled.
    vectorizer_id = configure_vectorizer(
        table_name,
        cli_db[1],
    )
    features = Features("0.9.0")
    assert not features.loading_retries

    with connection.cursor(row_factory=dict_row) as cur:
        cur.execute(
            "select pg_catalog.to_jsonb(v) as vectorizer from ai.vectorizer v where v.id = %s",  # noqa
            (vectorizer_id,),
        )
        row = cur.fetchone()
    assert row is not None

    vectorizer = Vectorizer(**row["vectorizer"])
    vectorizer.config.embedding.set_api_key(  # type: ignore
        {"OPENAI_API_KEY": "empty"}
    )

    # When the vectorizer is executed.
    with vcr_.use_cassette("test_loading_retries_disabled_works_with_vectorizer.yaml"):
        asyncio.run(Worker(cli_db_url, vectorizer, features).run())

    with connection.cursor(row_factory=dict_row) as cur:
        cur.execute("""
            SELECT count(*)
            FROM blog_embedding_store
        """)
        row = cur.fetchone()
        assert row is not None and row["count"] == 1

        cur.execute(
            """
            SELECT pending_items
            FROM ai.vectorizer_status
            WHERE id = %s
        """,
            (vectorizer_id,),
        )
        row = cur.fetchone()
        assert row is not None and row["pending_items"] == 0
=======
    """Validate that we correctly handle a uuid in PK when there's an error chunking"""
    _, connection = cli_db

    with connection.cursor(row_factory=dict_row) as cur:
        cur.execute("drop table if exists uuid_table")
        cur.execute("""
                create table uuid_table
                ( id uuid not null
                , content text not null
                , primary key (id)
                )
            """)
        cur.execute("""
                insert into uuid_table (id, content)
                VALUES (
                  gen_random_uuid()
                , repeat('if two witches watch two watches, which witch watches which watch', 1000)
                )
            """)  # noqa

    vectorizer_id = configure_vectorizer(
        "uuid_table",
        cli_db[1],
    )

    # When running the worker
    with vcr_.use_cassette("test_regression_vectorizer_uuid_pk_with_error.yaml"):
        result = run_vectorizer_worker(cli_db_url, vectorizer_id)

    if result.exit_code != 0:
        assert result.output == ""

    # Then verify the chunks were created correctly
    with connection.cursor(row_factory=dict_row) as cur:
        cur.execute("SELECT count(*) FROM uuid_table_embedding_store")
        results = cur.fetchall()
        assert results[0]["count"] == 0
        cur.execute("SELECT count(*) FROM ai.vectorizer_errors")
        results = cur.fetchall()
        assert results[0]["count"] == 1
>>>>>>> 7e22578e
<|MERGE_RESOLUTION|>--- conflicted
+++ resolved
@@ -447,65 +447,11 @@
         assert row is not None and row["pending_items"] == 0
 
 
-<<<<<<< HEAD
-def test_vectorizer_without_retries_works_as_expected(
-=======
 def test_regression_vectorizer_uuid_pk_with_error(
->>>>>>> 7e22578e
     cli_db: tuple[PostgresContainer, Connection],
     cli_db_url: str,
     vcr_: Any,
 ):
-<<<<<<< HEAD
-    """Test that vectorizers work as intended without
-    the loading_retries feature enabled"""
-    _, connection = cli_db
-    table_name = setup_source_table(connection, 1)
-
-    # Given a vectorizer and the feature `loading_retries` disabled.
-    vectorizer_id = configure_vectorizer(
-        table_name,
-        cli_db[1],
-    )
-    features = Features("0.9.0")
-    assert not features.loading_retries
-
-    with connection.cursor(row_factory=dict_row) as cur:
-        cur.execute(
-            "select pg_catalog.to_jsonb(v) as vectorizer from ai.vectorizer v where v.id = %s",  # noqa
-            (vectorizer_id,),
-        )
-        row = cur.fetchone()
-    assert row is not None
-
-    vectorizer = Vectorizer(**row["vectorizer"])
-    vectorizer.config.embedding.set_api_key(  # type: ignore
-        {"OPENAI_API_KEY": "empty"}
-    )
-
-    # When the vectorizer is executed.
-    with vcr_.use_cassette("test_loading_retries_disabled_works_with_vectorizer.yaml"):
-        asyncio.run(Worker(cli_db_url, vectorizer, features).run())
-
-    with connection.cursor(row_factory=dict_row) as cur:
-        cur.execute("""
-            SELECT count(*)
-            FROM blog_embedding_store
-        """)
-        row = cur.fetchone()
-        assert row is not None and row["count"] == 1
-
-        cur.execute(
-            """
-            SELECT pending_items
-            FROM ai.vectorizer_status
-            WHERE id = %s
-        """,
-            (vectorizer_id,),
-        )
-        row = cur.fetchone()
-        assert row is not None and row["pending_items"] == 0
-=======
     """Validate that we correctly handle a uuid in PK when there's an error chunking"""
     _, connection = cli_db
 
@@ -546,4 +492,58 @@
         cur.execute("SELECT count(*) FROM ai.vectorizer_errors")
         results = cur.fetchall()
         assert results[0]["count"] == 1
->>>>>>> 7e22578e
+
+
+def test_vectorizer_without_retries_works_as_expected(
+    cli_db: tuple[PostgresContainer, Connection],
+    cli_db_url: str,
+    vcr_: Any,
+):
+    """Test that vectorizers work as intended without
+    the loading_retries feature enabled"""
+    _, connection = cli_db
+    table_name = setup_source_table(connection, 1)
+
+    # Given a vectorizer and the feature `loading_retries` disabled.
+    vectorizer_id = configure_vectorizer(
+        table_name,
+        cli_db[1],
+    )
+    features = Features("0.9.0")
+    assert not features.loading_retries
+
+    with connection.cursor(row_factory=dict_row) as cur:
+        cur.execute(
+            "select pg_catalog.to_jsonb(v) as vectorizer from ai.vectorizer v where v.id = %s",  # noqa
+            (vectorizer_id,),
+        )
+        row = cur.fetchone()
+    assert row is not None
+
+    vectorizer = Vectorizer(**row["vectorizer"])
+    vectorizer.config.embedding.set_api_key(  # type: ignore
+        {"OPENAI_API_KEY": "empty"}
+    )
+
+    # When the vectorizer is executed.
+    with vcr_.use_cassette("test_loading_retries_disabled_works_with_vectorizer.yaml"):
+        asyncio.run(Worker(cli_db_url, vectorizer, features).run())
+
+    with connection.cursor(row_factory=dict_row) as cur:
+        cur.execute("""
+            SELECT count(*)
+            FROM blog_embedding_store
+        """)
+        row = cur.fetchone()
+        assert row is not None and row["count"] == 1
+
+        cur.execute(
+            """
+            SELECT pending_items
+            FROM ai.vectorizer_status
+            WHERE id = %s
+        """,
+            (vectorizer_id,),
+        )
+        row = cur.fetchone()
+        assert row is not None and row["pending_items"] == 0