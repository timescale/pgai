DROP DATABASE
CREATE DATABASE
CREATE EXTENSION
                                                                                                                   Objects in extension "ai"
                                                                                                                      Object description                                                                                                                       
---------------------------------------------------------------------------------------------------------------------------------------------------------------------------------------------------------------------------------------------------------------
 event trigger _vectorizer_handle_drops
 function ai.anthropic_generate(text,jsonb,integer,text,text,text,double precision,integer,text,text,text[],double precision,jsonb,jsonb,integer,double precision,boolean)
 function ai.anthropic_list_models(text,text,text,boolean)
 function ai.chunking_character_text_splitter(integer,integer,text,boolean)
 function ai.chunking_recursive_character_text_splitter(integer,integer,text[],boolean)
 function ai.chunk_text_recursively(text,integer,integer,text[],boolean)
 function ai.chunk_text(text,integer,integer,text,boolean)
 function ai.cohere_chat_complete(text,jsonb,text,text,jsonb,jsonb,jsonb,jsonb,text,integer,text[],double precision,integer,double precision,double precision,integer,double precision,boolean,text,boolean,boolean)
 function ai.cohere_classify_simple(text,text[],text,text,jsonb,text,boolean)
 function ai.cohere_classify(text,text[],text,text,jsonb,text,boolean)
 function ai.cohere_detokenize(text,integer[],text,text,boolean)
 function ai.cohere_embed(text,text,text,text,text,text,boolean)
 function ai.cohere_list_models(text,text,text,boolean,boolean)
 function ai.cohere_rerank_simple(text,text,text[],text,text,integer,integer,boolean)
 function ai.cohere_rerank(text,text,text[],text,text,integer,integer,boolean)
 function ai.cohere_tokenize(text,text,text,text,boolean)
 function ai.create_vectorizer(regclass,name,jsonb,jsonb,jsonb,jsonb,jsonb,jsonb,jsonb,jsonb,name,name,name,name,name,name,name[],boolean)
 function ai.disable_vectorizer_schedule(integer)
 function ai.drop_vectorizer(integer,boolean)
 function ai.embedding_litellm(text,integer,text,jsonb)
 function ai.embedding_ollama(text,integer,text,jsonb,text)
 function ai.embedding_openai(text,integer,text,text,text)
 function ai.embedding_voyageai(text,integer,text,text)
 function ai.enable_vectorizer_schedule(integer)
 function ai.execute_vectorizer(integer)
 function ai.formatting_python_template(text)
 function ai.grant_ai_usage(name,boolean)
 function ai.grant_secret(text,text)
 function ai.grant_to()
 function ai.grant_to(name[])
 function ai.indexing_default()
 function ai.indexing_diskann(integer,text,integer,integer,double precision,integer,integer,boolean)
 function ai.indexing_hnsw(integer,text,integer,integer,boolean)
 function ai.indexing_none()
 function ai.litellm_embed(text,text,text,text,jsonb,boolean)
 function ai.litellm_embed(text,text[],text,text,jsonb,boolean)
 function ai.load_dataset_multi_txn(text,text,text,name,name,text,jsonb,integer,integer,integer,jsonb)
 function ai.load_dataset(text,text,text,name,name,text,jsonb,integer,integer,jsonb)
 function ai.loading_column(name,integer)
 function ai.loading_uri(name,integer)
 function ai.ollama_chat_complete(text,jsonb,text,text,jsonb,jsonb,jsonb,boolean)
 function ai.ollama_embed(text,text,text,text,jsonb,boolean)
 function ai.ollama_generate(text,text,text,bytea[],text,jsonb,text,text,integer[],boolean)
 function ai.ollama_list_models(text,boolean)
 function ai.ollama_ps(text,boolean)
 function ai.openai_chat_complete_simple(text,text,text,boolean,jsonb)
 function ai.openai_chat_complete(text,jsonb,text,text,double precision,jsonb,boolean,integer,integer,integer,integer,double precision,jsonb,integer,text,double precision,double precision,jsonb,text,text,jsonb,jsonb,jsonb,boolean,jsonb)
 function ai.openai_chat_complete_with_raw_response(text,jsonb,text,text,double precision,jsonb,boolean,integer,integer,integer,integer,double precision,jsonb,integer,text,double precision,double precision,jsonb,text,text,jsonb,jsonb,jsonb,boolean,jsonb)
 function ai.openai_client_config(text,double precision,text,text,integer,jsonb,jsonb)
 function ai.openai_detokenize(text,integer[])
 function ai.openai_embed(text,integer[],text,text,integer,text,jsonb,jsonb,jsonb,boolean,jsonb)
 function ai.openai_embed(text,text,text,text,integer,text,jsonb,jsonb,jsonb,boolean,jsonb)
 function ai.openai_embed(text,text[],text,text,integer,text,jsonb,jsonb,jsonb,boolean,jsonb)
 function ai.openai_embed_with_raw_response(text,integer[],text,text,integer,text,jsonb,jsonb,jsonb,boolean,jsonb)
 function ai.openai_embed_with_raw_response(text,text,text,text,integer,text,jsonb,jsonb,jsonb,boolean,jsonb)
 function ai.openai_embed_with_raw_response(text,text[],text,text,integer,text,jsonb,jsonb,jsonb,boolean,jsonb)
 function ai.openai_list_models(text,text,jsonb,jsonb,boolean,jsonb)
 function ai.openai_list_models_with_raw_response(text,text,jsonb,jsonb,boolean,jsonb)
 function ai.openai_moderate(text,text,text,text,jsonb,jsonb,jsonb,boolean,jsonb)
 function ai.openai_moderate_with_raw_response(text,text,text,text,jsonb,jsonb,jsonb,boolean,jsonb)
 function ai.openai_tokenize(text,text)
 function ai.parsing_auto()
 function ai.parsing_docling()
 function ai.parsing_none()
 function ai.parsing_pymupdf()
 function ai.processing_default(integer,integer)
 function ai._resolve_indexing_default()
 function ai._resolve_scheduling_default()
 function ai.reveal_secret(text,boolean)
 function ai.revoke_secret(text,text)
 function ai.scheduling_default()
 function ai.scheduling_none()
 function ai.scheduling_timescaledb(interval,timestamp with time zone,boolean,text)
 function ai._validate_chunking(jsonb)
 function ai._validate_embedding(jsonb)
 function ai._validate_formatting(jsonb,name,name)
 function ai._validate_formatting_python_template(jsonb,name,name)
 function ai._validate_indexing_diskann(jsonb)
 function ai._validate_indexing_hnsw(jsonb)
 function ai._validate_indexing(jsonb)
 function ai._validate_loading(jsonb,name,name)
 function ai._validate_parsing(jsonb,jsonb,name,name)
 function ai._validate_processing(jsonb)
 function ai._validate_scheduling(jsonb)
 function ai._vectorizer_build_trigger_definition(name,name,name,name,jsonb)
 function ai._vectorizer_create_dependencies(integer)
 function ai._vectorizer_create_queue_table(name,name,jsonb,name[])
 function ai._vectorizer_create_source_trigger(name,name,name,name,name,name,name,jsonb)
 function ai._vectorizer_create_target_table(jsonb,name,name,integer,name[])
 function ai._vectorizer_create_vector_index(name,name,jsonb)
 function ai._vectorizer_create_view(name,name,name,name,jsonb,name,name,name[])
 function ai.vectorizer_embed(integer,text,text)
 function ai.vectorizer_embed(jsonb,text,text)
 function ai._vectorizer_grant_to_source(name,name,name[])
 function ai._vectorizer_grant_to_vectorizer(name[])
 function ai._vectorizer_handle_drops()
 function ai._vectorizer_job(integer,jsonb)
 function ai.vectorizer_queue_pending(integer,boolean)
 function ai._vectorizer_schedule_job(integer,jsonb)
 function ai._vectorizer_should_create_vector_index(ai.vectorizer)
 function ai._vectorizer_source_pk(regclass)
 function ai._vectorizer_vector_index_exists(name,name,jsonb)
 function ai.voyageai_embed(text,text,text,text,text,boolean)
 function ai.voyageai_embed(text,text[],text,text,text,boolean)
 function ai._worker_heartbeat(uuid,integer,integer,text)
 function ai._worker_progress(uuid,integer,integer,text)
 function ai._worker_start(text,interval)
 sequence ai.vectorizer_id_seq
 table ai.feature_flag
 table ai.migration
 table ai._secret_permissions
 table ai.vectorizer
 table ai.vectorizer_errors
 table ai.vectorizer_worker_process
 table ai.vectorizer_worker_progress
 type ai.feature_flag
 type ai.feature_flag[]
 type ai.migration
 type ai.migration[]
 type ai._secret_permissions
 type ai._secret_permissions[]
 type ai.secret_permissions
 type ai.secret_permissions[]
 type ai.vectorizer
 type ai.vectorizer[]
 type ai.vectorizer_errors
 type ai.vectorizer_errors[]
 type ai.vectorizer_status
 type ai.vectorizer_status[]
 type ai.vectorizer_worker_process
 type ai.vectorizer_worker_process[]
 type ai.vectorizer_worker_progress
 type ai.vectorizer_worker_progress[]
 view ai.secret_permissions
 view ai.vectorizer_status
<<<<<<< HEAD
(126 rows)
=======
(127 rows)
>>>>>>> 8de1d590

                                    Table "ai._secret_permissions"
 Column | Type | Collation | Nullable | Default | Storage  | Compression | Stats target | Description 
--------+------+-----------+----------+---------+----------+-------------+--------------+-------------
 name   | text |           | not null |         | extended |             |              | 
 role   | text |           | not null |         | extended |             |              | 
Indexes:
    "_secret_permissions_pkey" PRIMARY KEY, btree (name, role)
Check constraints:
    "_secret_permissions_name_check" CHECK (name = '*'::text OR name ~ '^[A-Za-z0-9_.]+$'::text)
Access method: heap

             Index "ai._secret_permissions_pkey"
 Column | Type | Key? | Definition | Storage  | Stats target 
--------+------+------+------------+----------+--------------
 name   | text | yes  | name       | extended | 
 role   | text | yes  | role       | extended | 
primary key, btree, for table "ai._secret_permissions"

                                                            Table "ai.feature_flag"
       Column       |           Type           | Collation | Nullable |      Default      | Storage  | Compression | Stats target | Description 
--------------------+--------------------------+-----------+----------+-------------------+----------+-------------+--------------+-------------
 name               | text                     |           | not null |                   | extended |             |              | 
 applied_at_version | text                     |           | not null |                   | extended |             |              | 
 applied_at         | timestamp with time zone |           | not null | clock_timestamp() | plain    |             |              | 
Indexes:
    "feature_flag_pkey" PRIMARY KEY, btree (name)
Access method: heap

                Index "ai.feature_flag_pkey"
 Column | Type | Key? | Definition | Storage  | Stats target 
--------+------+------+------------+----------+--------------
 name   | text | yes  | name       | extended | 
primary key, btree, for table "ai.feature_flag"

                                                              Table "ai.migration"
       Column       |           Type           | Collation | Nullable |      Default      | Storage  | Compression | Stats target | Description 
--------------------+--------------------------+-----------+----------+-------------------+----------+-------------+--------------+-------------
 name               | text                     |           | not null |                   | extended |             |              | 
 applied_at_version | text                     |           | not null |                   | extended |             |              | 
 applied_at         | timestamp with time zone |           | not null | clock_timestamp() | plain    |             |              | 
 body               | text                     |           | not null |                   | extended |             |              | 
Indexes:
    "migration_pkey" PRIMARY KEY, btree (name)
Access method: heap

                  Index "ai.migration_pkey"
 Column | Type | Key? | Definition | Storage  | Stats target 
--------+------+------+------------+----------+--------------
 name   | text | yes  | name       | extended | 
primary key, btree, for table "ai.migration"

                      View "ai.secret_permissions"
 Column | Type | Collation | Nullable | Default | Storage  | Description 
--------+------+-----------+----------+---------+----------+-------------
 name   | text |           |          |         | extended | 
 role   | text |           |          |         | extended | 
View definition:
 SELECT name,
    role
   FROM ai._secret_permissions
  WHERE to_regrole(role) IS NOT NULL AND pg_has_role(CURRENT_USER, role::name, 'member'::text);

                                                          Table "ai.vectorizer"
    Column     |  Type   | Collation | Nullable |             Default              | Storage  | Compression | Stats target | Description 
---------------+---------+-----------+----------+----------------------------------+----------+-------------+--------------+-------------
 id            | integer |           | not null | generated by default as identity | plain    |             |              | 
 source_schema | name    |           | not null |                                  | plain    |             |              | 
 source_table  | name    |           | not null |                                  | plain    |             |              | 
 source_pk     | jsonb   |           | not null |                                  | extended |             |              | 
 target_schema | name    |           | not null |                                  | plain    |             |              | 
 target_table  | name    |           | not null |                                  | plain    |             |              | 
 view_schema   | name    |           | not null |                                  | plain    |             |              | 
 view_name     | name    |           | not null |                                  | plain    |             |              | 
 trigger_name  | name    |           | not null |                                  | plain    |             |              | 
 queue_schema  | name    |           |          |                                  | plain    |             |              | 
 queue_table   | name    |           |          |                                  | plain    |             |              | 
 config        | jsonb   |           | not null |                                  | extended |             |              | 
 disabled      | boolean |           | not null | false                            | plain    |             |              | 
Indexes:
    "vectorizer_pkey" PRIMARY KEY, btree (id)
    "vectorizer_target_schema_target_table_key" UNIQUE CONSTRAINT, btree (target_schema, target_table)
Referenced by:
    TABLE "ai.vectorizer_errors" CONSTRAINT "vectorizer_errors_id_fkey" FOREIGN KEY (id) REFERENCES ai.vectorizer(id) ON DELETE CASCADE
    TABLE "ai.vectorizer_worker_progress" CONSTRAINT "vectorizer_worker_progress_vectorizer_id_fkey" FOREIGN KEY (vectorizer_id) REFERENCES ai.vectorizer(id) ON DELETE CASCADE
Access method: heap

                                                Table "ai.vectorizer_errors"
  Column  |           Type           | Collation | Nullable | Default | Storage  | Compression | Stats target | Description 
----------+--------------------------+-----------+----------+---------+----------+-------------+--------------+-------------
 id       | integer                  |           | not null |         | plain    |             |              | 
 message  | text                     |           |          |         | extended |             |              | 
 details  | jsonb                    |           |          |         | extended |             |              | 
 recorded | timestamp with time zone |           | not null | now()   | plain    |             |              | 
Indexes:
    "vectorizer_errors_id_recorded_idx" btree (id, recorded)
Foreign-key constraints:
    "vectorizer_errors_id_fkey" FOREIGN KEY (id) REFERENCES ai.vectorizer(id) ON DELETE CASCADE
Access method: heap

                   Index "ai.vectorizer_errors_id_recorded_idx"
  Column  |           Type           | Key? | Definition | Storage | Stats target 
----------+--------------------------+------+------------+---------+--------------
 id       | integer                  | yes  | id         | plain   | 
 recorded | timestamp with time zone | yes  | recorded   | plain   | 
btree, for table "ai.vectorizer_errors"

                   Sequence "ai.vectorizer_id_seq"
  Type   | Start | Minimum |  Maximum   | Increment | Cycles? | Cache 
---------+-------+---------+------------+-----------+---------+-------
 integer |     1 |       1 | 2147483647 |         1 | no      |     1
Sequence for identity column: ai.vectorizer.id

                  Index "ai.vectorizer_pkey"
 Column |  Type   | Key? | Definition | Storage | Stats target 
--------+---------+------+------------+---------+--------------
 id     | integer | yes  | id         | plain   | 
primary key, btree, for table "ai.vectorizer"

                            View "ai.vectorizer_status"
    Column     |  Type   | Collation | Nullable | Default | Storage  | Description 
---------------+---------+-----------+----------+---------+----------+-------------
 id            | integer |           |          |         | plain    | 
 source_table  | text    | C         |          |         | extended | 
 target_table  | text    | C         |          |         | extended | 
 view          | text    | C         |          |         | extended | 
 pending_items | bigint  |           |          |         | plain    | 
 disabled      | boolean |           |          |         | plain    | 
View definition:
 SELECT id,
    format('%I.%I'::text, source_schema, source_table) AS source_table,
    format('%I.%I'::text, target_schema, target_table) AS target_table,
    format('%I.%I'::text, view_schema, view_name) AS view,
        CASE
            WHEN queue_table IS NOT NULL AND has_table_privilege(CURRENT_USER, format('%I.%I'::text, queue_schema, queue_table), 'select'::text) THEN ai.vectorizer_queue_pending(id)
            ELSE NULL::bigint
        END AS pending_items,
    disabled
   FROM ai.vectorizer v;

          Index "ai.vectorizer_target_schema_target_table_key"
    Column     |  Type   | Key? |  Definition   | Storage | Stats target 
---------------+---------+------+---------------+---------+--------------
 target_schema | cstring | yes  | target_schema | plain   | 
 target_table  | cstring | yes  | target_table  | plain   | 
unique, btree, for table "ai.vectorizer"

                                                          Table "ai.vectorizer_worker_process"
           Column            |           Type           | Collation | Nullable |      Default      | Storage  | Compression | Stats target | Description 
-----------------------------+--------------------------+-----------+----------+-------------------+----------+-------------+--------------+-------------
 id                          | uuid                     |           | not null | gen_random_uuid() | plain    |             |              | 
 version                     | text                     |           | not null |                   | extended |             |              | 
 started                     | timestamp with time zone |           | not null | now()             | plain    |             |              | 
 expected_heartbeat_interval | interval                 |           | not null |                   | plain    |             |              | 
 last_heartbeat              | timestamp with time zone |           | not null | now()             | plain    |             |              | 
 heartbeat_count             | integer                  |           | not null | 0                 | plain    |             |              | 
 error_count                 | integer                  |           | not null | 0                 | plain    |             |              | 
 success_count               | integer                  |           | not null | 0                 | plain    |             |              | 
 last_error_at               | timestamp with time zone |           |          |                   | plain    |             |              | 
 last_error_message          | text                     |           |          |                   | extended |             |              | 
Indexes:
    "vectorizer_worker_process_pkey" PRIMARY KEY, btree (id)
    "vectorizer_worker_process_last_heartbeat_idx" btree (last_heartbeat)
Access method: heap

                  Index "ai.vectorizer_worker_process_last_heartbeat_idx"
     Column     |           Type           | Key? |   Definition   | Storage | Stats target 
----------------+--------------------------+------+----------------+---------+--------------
 last_heartbeat | timestamp with time zone | yes  | last_heartbeat | plain   | 
btree, for table "ai.vectorizer_worker_process"

         Index "ai.vectorizer_worker_process_pkey"
 Column | Type | Key? | Definition | Storage | Stats target 
--------+------+------+------------+---------+--------------
 id     | uuid | yes  | id         | plain   | 
primary key, btree, for table "ai.vectorizer_worker_process"

                                                   Table "ai.vectorizer_worker_progress"
         Column          |           Type           | Collation | Nullable | Default | Storage  | Compression | Stats target | Description 
-------------------------+--------------------------+-----------+----------+---------+----------+-------------+--------------+-------------
 vectorizer_id           | integer                  |           | not null |         | plain    |             |              | 
 success_count           | integer                  |           | not null | 0       | plain    |             |              | 
 error_count             | integer                  |           | not null | 0       | plain    |             |              | 
 last_success_at         | timestamp with time zone |           |          |         | plain    |             |              | 
 last_success_process_id | uuid                     |           |          |         | plain    |             |              | 
 last_error_at           | timestamp with time zone |           |          |         | plain    |             |              | 
 last_error_message      | text                     |           |          |         | extended |             |              | 
 last_error_process_id   | uuid                     |           |          |         | plain    |             |              | 
Indexes:
    "vectorizer_worker_progress_pkey" PRIMARY KEY, btree (vectorizer_id)
Foreign-key constraints:
    "vectorizer_worker_progress_vectorizer_id_fkey" FOREIGN KEY (vectorizer_id) REFERENCES ai.vectorizer(id) ON DELETE CASCADE
Access method: heap

               Index "ai.vectorizer_worker_progress_pkey"
    Column     |  Type   | Key? |  Definition   | Storage | Stats target 
---------------+---------+------+---------------+---------+--------------
 vectorizer_id | integer | yes  | vectorizer_id | plain   | 
primary key, btree, for table "ai.vectorizer_worker_progress"
<|MERGE_RESOLUTION|>--- conflicted
+++ resolved
@@ -139,11 +139,7 @@
  type ai.vectorizer_worker_progress[]
  view ai.secret_permissions
  view ai.vectorizer_status
-<<<<<<< HEAD
 (126 rows)
-=======
-(127 rows)
->>>>>>> 8de1d590
 
                                     Table "ai._secret_permissions"
  Column | Type | Collation | Nullable | Default | Storage  | Compression | Stats target | Description 
@@ -292,46 +288,46 @@
 unique, btree, for table "ai.vectorizer"
 
                                                           Table "ai.vectorizer_worker_process"
-           Column            |           Type           | Collation | Nullable |      Default      | Storage  | Compression | Stats target | Description 
+           Column            |           Type           | Collation | Nullable |      Default      | Storage  | Compression | Stats target | Description
 -----------------------------+--------------------------+-----------+----------+-------------------+----------+-------------+--------------+-------------
- id                          | uuid                     |           | not null | gen_random_uuid() | plain    |             |              | 
- version                     | text                     |           | not null |                   | extended |             |              | 
- started                     | timestamp with time zone |           | not null | now()             | plain    |             |              | 
- expected_heartbeat_interval | interval                 |           | not null |                   | plain    |             |              | 
- last_heartbeat              | timestamp with time zone |           | not null | now()             | plain    |             |              | 
- heartbeat_count             | integer                  |           | not null | 0                 | plain    |             |              | 
- error_count                 | integer                  |           | not null | 0                 | plain    |             |              | 
- success_count               | integer                  |           | not null | 0                 | plain    |             |              | 
- last_error_at               | timestamp with time zone |           |          |                   | plain    |             |              | 
- last_error_message          | text                     |           |          |                   | extended |             |              | 
+ id                          | uuid                     |           | not null | gen_random_uuid() | plain    |             |              |
+ version                     | text                     |           | not null |                   | extended |             |              |
+ started                     | timestamp with time zone |           | not null | now()             | plain    |             |              |
+ expected_heartbeat_interval | interval                 |           | not null |                   | plain    |             |              |
+ last_heartbeat              | timestamp with time zone |           | not null | now()             | plain    |             |              |
+ heartbeat_count             | integer                  |           | not null | 0                 | plain    |             |              |
+ error_count                 | integer                  |           | not null | 0                 | plain    |             |              |
+ success_count               | integer                  |           | not null | 0                 | plain    |             |              |
+ last_error_at               | timestamp with time zone |           |          |                   | plain    |             |              |
+ last_error_message          | text                     |           |          |                   | extended |             |              |
 Indexes:
     "vectorizer_worker_process_pkey" PRIMARY KEY, btree (id)
     "vectorizer_worker_process_last_heartbeat_idx" btree (last_heartbeat)
 Access method: heap
 
                   Index "ai.vectorizer_worker_process_last_heartbeat_idx"
-     Column     |           Type           | Key? |   Definition   | Storage | Stats target 
+     Column     |           Type           | Key? |   Definition   | Storage | Stats target
 ----------------+--------------------------+------+----------------+---------+--------------
- last_heartbeat | timestamp with time zone | yes  | last_heartbeat | plain   | 
+ last_heartbeat | timestamp with time zone | yes  | last_heartbeat | plain   |
 btree, for table "ai.vectorizer_worker_process"
 
          Index "ai.vectorizer_worker_process_pkey"
- Column | Type | Key? | Definition | Storage | Stats target 
+ Column | Type | Key? | Definition | Storage | Stats target
 --------+------+------+------------+---------+--------------
- id     | uuid | yes  | id         | plain   | 
+ id     | uuid | yes  | id         | plain   |
 primary key, btree, for table "ai.vectorizer_worker_process"
 
                                                    Table "ai.vectorizer_worker_progress"
-         Column          |           Type           | Collation | Nullable | Default | Storage  | Compression | Stats target | Description 
+         Column          |           Type           | Collation | Nullable | Default | Storage  | Compression | Stats target | Description
 -------------------------+--------------------------+-----------+----------+---------+----------+-------------+--------------+-------------
- vectorizer_id           | integer                  |           | not null |         | plain    |             |              | 
- success_count           | integer                  |           | not null | 0       | plain    |             |              | 
- error_count             | integer                  |           | not null | 0       | plain    |             |              | 
- last_success_at         | timestamp with time zone |           |          |         | plain    |             |              | 
- last_success_process_id | uuid                     |           |          |         | plain    |             |              | 
- last_error_at           | timestamp with time zone |           |          |         | plain    |             |              | 
- last_error_message      | text                     |           |          |         | extended |             |              | 
- last_error_process_id   | uuid                     |           |          |         | plain    |             |              | 
+ vectorizer_id           | integer                  |           | not null |         | plain    |             |              |
+ success_count           | integer                  |           | not null | 0       | plain    |             |              |
+ error_count             | integer                  |           | not null | 0       | plain    |             |              |
+ last_success_at         | timestamp with time zone |           |          |         | plain    |             |              |
+ last_success_process_id | uuid                     |           |          |         | plain    |             |              |
+ last_error_at           | timestamp with time zone |           |          |         | plain    |             |              |
+ last_error_message      | text                     |           |          |         | extended |             |              |
+ last_error_process_id   | uuid                     |           |          |         | plain    |             |              |
 Indexes:
     "vectorizer_worker_progress_pkey" PRIMARY KEY, btree (vectorizer_id)
 Foreign-key constraints:
@@ -339,7 +335,7 @@
 Access method: heap
 
                Index "ai.vectorizer_worker_progress_pkey"
-    Column     |  Type   | Key? |  Definition   | Storage | Stats target 
+    Column     |  Type   | Key? |  Definition   | Storage | Stats target
 ---------------+---------+------+---------------+---------+--------------
- vectorizer_id | integer | yes  | vectorizer_id | plain   | 
+ vectorizer_id | integer | yes  | vectorizer_id | plain   |
 primary key, btree, for table "ai.vectorizer_worker_progress"
