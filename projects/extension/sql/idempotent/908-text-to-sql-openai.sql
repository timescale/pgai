--FEATURE-FLAG: text_to_sql

-------------------------------------------------------------------------------
-- text_to_sql_openai
create or replace function ai.text_to_sql_openai
( model pg_catalog.text
, api_key pg_catalog.text default null
, api_key_name pg_catalog.text default null
, base_url pg_catalog.text default null
, frequency_penalty pg_catalog.float8 default null
, logit_bias pg_catalog.jsonb default null
, logprobs pg_catalog.bool default null
, top_logprobs pg_catalog.int4 default null
, max_tokens pg_catalog.int4 default null
, n pg_catalog.int4 default null
, presence_penalty pg_catalog.float8 default null
, seed pg_catalog.int4 default null
, stop pg_catalog.text default null
, temperature pg_catalog.float8 default null
, top_p pg_catalog.float8 default null
, openai_user pg_catalog.text default null
, max_iter pg_catalog.int2 default null
, max_results pg_catalog.int8 default null
, max_vector_dist pg_catalog.float8 default null
, obj_renderer pg_catalog.regprocedure default null
, sql_renderer pg_catalog.regprocedure default null
, prompt_renderer pg_catalog.regprocedure default null
, system_prompt text default null
) returns pg_catalog.jsonb
as $func$
    select json_object
    ( 'provider': 'openai'
    , 'model': model
    , 'api_key': api_key
    , 'api_key_name': api_key_name
    , 'base_url': base_url
    , 'frequency_penalty': frequency_penalty
    , 'logit_bias': logit_bias
    , 'logprobs': logprobs
    , 'top_logprobs': top_logprobs
    , 'max_tokens': max_tokens
    , 'n': n
    , 'presence_penalty': presence_penalty
    , 'seed': seed
    , 'stop': stop
    , 'temperature': temperature
    , 'top_p': top_p
    , 'openai_user': openai_user
    , 'max_iter': max_iter
    , 'max_results': max_results
    , 'max_vector_dist': max_vector_dist
    , 'obj_renderer': obj_renderer
    , 'sql_renderer': sql_renderer
    , 'prompt_renderer': prompt_renderer
    , 'system_prompt': system_prompt
    absent on null
    )
$func$ language sql immutable security invoker
set search_path to pg_catalog, pg_temp
;

-------------------------------------------------------------------------------
-- _text_to_sql_openai
create function ai._text_to_sql_openai
( question text
, catalog_name text default 'default'
, config jsonb default null
) returns jsonb
as $func$
declare
    _config jsonb = config;
    _catalog_name text = catalog_name;
    _max_iter int2;
    _iter_remaining int2;
    _max_results int8;
    _max_vector_dist float8;
    _obj_renderer regprocedure;
    _sql_renderer regprocedure;
    _prompt_renderer regprocedure;
    _model text;
    _api_key text;
    _api_key_name text;
    _base_url text;
    _frequency_penalty float8;
    _logit_bias jsonb;
    _logprobs boolean;
    _top_logprobs int;
    _n int;
    _presence_penalty float8;
    _seed int;
    _stop text;
    _temperature float8;
    _top_p float8;
    _tools jsonb;
    _openai_user text;
    _system_prompt text;
    _questions jsonb = jsonb_build_array(question);
    _questions_embedded @extschema:vector@.vector[];
    _ctx_obj jsonb = jsonb_build_array();
    _ctx_sql jsonb = jsonb_build_array();
    _sql text;
    _prompt_obj text;
    _prompt_sql text;
    _prompt text;
    _response jsonb;
    _message record;
    _tool_call record;
    _answer text;
begin
    -- if a config was provided, use the settings available. defaults where missing
    -- if no config provided, use defaults for everything
    _max_iter = coalesce((_config->>'max_iter')::int2, 10);
    _iter_remaining = _max_iter;
<<<<<<< HEAD
    _max_results = coalesce(case when _config is not null then (_config->>'max_results')::int8 end, 5);
    _max_vector_dist = case when _config is not null then (_config->>'max_vector_dist')::float8 end;
    _min_ts_rank = case when _config is not null then (_config->>'min_ts_rank')::real end;
    _obj_renderer = coalesce(case when _config is not null then (_config->>'obj_renderer')::pg_catalog.regprocedure end, 'ai.render_semantic_catalog_obj(bigint, oid, oid)'::pg_catalog.regprocedure);
    _sql_renderer = coalesce(case when _config is not null then (_config->>'sql_renderer')::pg_catalog.regprocedure end, 'ai.render_semantic_catalog_sql(bigint, text, text)'::pg_catalog.regprocedure);
    _model = coalesce(case when _config is not null and _config operator(pg_catalog.?) 'model' then _config->>'model' end, 'gpt-4o');
    _api_key = (case when _config is not null then _config operator(pg_catalog.->>) 'api_key' end);
    _api_key_name = (case when _config is not null then _config operator(pg_catalog.->>) 'api_key_name' end);
    _base_url = (case when _config is not null then _config operator(pg_catalog.->>) 'base_url' end);
    _frequency_penalty = (case when _config is not null then _config operator(pg_catalog.->>) 'frequency_penalty' end)::float8;
    _logit_bias = (case when _config is not null then _config operator(pg_catalog.->) 'logit_bias' end);
    _logprobs = (case when _config is not null then _config operator(pg_catalog.->>) 'logprobs' end)::boolean;
    _top_logprobs = (case when _config is not null then _config operator(pg_catalog.->>) 'top_logprobs' end)::int4;
    --_max_tokens = (case when _config is not null then _config operator(pg_catalog.->>) 'max_tokens' end)::int4;
    -- TODO: max_tokens is deprecated https://platform.openai.com/docs/api-reference/chat/create#chat-create-max_tokens
    -- TODO: max_completion_tokens https://platform.openai.com/docs/api-reference/chat/create#chat-create-max_completion_tokens
    _n = (case when _config is not null then _config operator(pg_catalog.->>) 'n' end)::int4;
    _presence_penalty = (case when _config is not null then _config operator(pg_catalog.->>) 'presence_penalty' end)::float8;
    _seed = (case when _config is not null then _config operator(pg_catalog.->>) 'seed' end)::int4;
    _stop = (case when _config is not null then _config operator(pg_catalog.->>) 'stop' end);
    _temperature = (case when _config is not null then _config operator(pg_catalog.->>) 'temperature' end)::float8;
    _top_p = (case when _config is not null then _config operator(pg_catalog.->>) 'top_p' end)::float8;
    _openai_user = (case when _config is not null then _config operator(pg_catalog.->>) 'openai_user' end);
    _system_prompt = pg_catalog.concat_ws
    ( ' '
    , 'You are an expert at analyzing PostgreSQL database schemas and writing SQL statements to answer questions.'
    , 'You have access to tools.'
    );
=======
    _max_results = coalesce((_config->>'max_results')::int8, 5);
    _max_vector_dist = (_config->>'max_vector_dist')::float8;
    _obj_renderer = coalesce((_config->>'obj_renderer')::pg_catalog.regprocedure, 'ai.render_semantic_catalog_obj(bigint, oid, oid)'::pg_catalog.regprocedure);
    _sql_renderer = coalesce((_config->>'sql_renderer')::pg_catalog.regprocedure, 'ai.render_semantic_catalog_sql(bigint, text, text)'::pg_catalog.regprocedure);
    _prompt_renderer = coalesce((_config->>'prompt_renderer')::pg_catalog.regprocedure, 'ai.text_to_sql_render_prompt(text, text, text)'::pg_catalog.regprocedure);
    _model = coalesce(_config->>'model', 'claude-3-5-sonnet-latest');
    _api_key = _config operator(pg_catalog.->>) 'api_key';
    _api_key_name = _config operator(pg_catalog.->>) 'api_key_name';
    _base_url = _config operator(pg_catalog.->>) 'base_url';
    _frequency_penalty = (_config operator(pg_catalog.->>) 'frequency_penalty')::float8;
    _logit_bias = _config operator(pg_catalog.->) 'logit_bias';
    _logprobs = (_config operator(pg_catalog.->>) 'logprobs')::boolean;
    _top_logprobs = (_config operator(pg_catalog.->>) 'top_logprobs')::int4;
    _n = (_config operator(pg_catalog.->>) 'n')::int4;
    _presence_penalty = (_config operator(pg_catalog.->>) 'presence_penalty')::float8;
    _seed = (_config operator(pg_catalog.->>) 'seed')::int4;
    _stop = _config operator(pg_catalog.->>) 'stop';
    _temperature = (_config operator(pg_catalog.->>) 'temperature')::float8;
    _top_p = (_config operator(pg_catalog.->>) 'top_p')::float8;
    _openai_user = _config operator(pg_catalog.->>) 'openai_user';
    _system_prompt = coalesce
        ( _config->>'system_prompt'
        , pg_catalog.concat_ws
          ( ' '
          , 'You are an expert at analyzing PostgreSQL database schemas and writing SQL statements to answer questions.'
          , 'You have access to tools.'
          )
        );
>>>>>>> 3fa323dd

    while _iter_remaining > 0 loop
        raise debug 'iteration: %', (_max_iter - _iter_remaining + 1);
        raise debug 'searching with % questions', jsonb_array_length(_questions);

        -- search -------------------------------------------------------------

        -- embed questions
        if jsonb_array_length(_questions) > 0 then
            raise debug 'embedding % questions', jsonb_array_length(_questions);
            select array_agg(ai._semantic_catalog_embed(k.id, q))
            into strict _questions_embedded
            from ai.semantic_catalog k
            cross join jsonb_array_elements_text(_questions) q
            where k.catalog_name = _catalog_name
            ;
        end if;

        -- search obj
        if jsonb_array_length(_questions) > 0 then
            raise debug 'searching for database objects';
            select jsonb_agg(x.obj)
            into _ctx_obj
            from
            (
                select jsonb_build_object
                ( 'id', row_number() over (order by x.objid)
                , 'classid', x.classid
                , 'objid', x.objid
                ) as obj
                from
                (
                    -- search for relevant objects
                    -- if a column matches, we want to render the whole table/view, so discard the objsubid
                    -- semantic search
                    select distinct x.classid, x.objid
                    from unnest(_questions_embedded) q
                    cross join lateral ai._search_semantic_catalog_obj
                    ( q
                    , catalog_name
                    , _max_results
                    , _max_vector_dist
                    ) x
                    union
                    -- unroll objects previously marked as relevant
                    select *
                    from jsonb_to_recordset(_ctx_obj) r(classid oid, objid oid)
                ) x
            ) x
            ;
            raise debug 'search found % database objects', jsonb_array_length(_ctx_obj);
        end if;

        -- search sql
        if jsonb_array_length(_questions) > 0 then
            raise debug 'searching for sql examples';
            select jsonb_agg(x)
            into _ctx_sql
            from
            (
                -- search for relevant sql examples
                -- semantic search
                select distinct x.id, x.sql, x.description
                from unnest(_questions_embedded) q
                cross join lateral ai._search_semantic_catalog_sql
                ( q
                , catalog_name
                , _max_results
                , _max_vector_dist
                ) x
                union
                -- unroll sql examples previously marked as relevant
                select *
                from jsonb_to_recordset(_ctx_sql) r(id int, sql text, description text)
            ) x
            ;
            raise debug 'search found % sql examples', coalesce(jsonb_array_length(_ctx_sql), 0);
        end if;

        -- reset our search params
        _questions = jsonb_build_array();
        _questions_embedded = null;

        -- render prompt ------------------------------------------------------
        -- render obj
        raise debug 'rendering database objects';
        select format
        ( $sql$
        select string_agg(%I.%I(x.id, x.classid, x.objid), E'\n\n')
        from jsonb_to_recordset($1) x(id bigint, classid oid, objid oid)
        $sql$
        , n.nspname
        , f.proname
        )
        into strict _sql
        from pg_proc f
        inner join pg_namespace n on (f.pronamespace = n.oid)
        where f.oid = _obj_renderer::oid
        ;
        execute _sql using _ctx_obj into _prompt_obj;

        -- render sql
        raise debug 'rendering sql examples';
        select format
        ( $sql$
        select string_agg(%I.%I(x.id, x.sql, x.description), E'\n\n')
        from jsonb_to_recordset($1) x(id int, sql text, description text)
        $sql$
        , n.nspname
        , f.proname
        )
        into strict _sql
        from pg_proc f
        inner join pg_namespace n on (f.pronamespace = n.oid)
        where f.oid = _sql_renderer::oid
        ;
        execute _sql using _ctx_sql into _prompt_sql;

        -- render the user prompt
        raise debug 'rendering user prompt';
        select format
        ( $sql$select %I.%I($1, $2, $3)$sql$
        , n.nspname
        , f.proname
        )
        into strict _sql
        from pg_proc f
        inner join pg_namespace n on (f.pronamespace = n.oid)
        where f.oid = _prompt_renderer::oid
        ;
        execute _sql using question, _prompt_obj, _prompt_sql into _prompt;
        raise debug '%', _prompt;

        -- call llm -----------------------------------------------------------
        _tools = $json$
        [
            {
                "type": "function",
                "function": {
                    "name": "request_more_context_by_question",
                    "description": "If you do not have enough context to confidently answer the user's question, use this tool to ask for more context by providing a question to be used for semantic search.",
                    "parameters": {
                        "type": "object",
                        "properties" : {
                            "question": {
                                "type": "string",
                                "description": "A new natural language question relevant to the user's question that will be used to perform a semantic search to gather more context"
                            }
                        },
                        "required": ["question"],
                        "additionalProperties": false
                    },
                    "strict": true
                }
            },
            {
                "type": "function",
                "function": {
                    "name": "answer_user_question_with_sql_statement",
                    "description": "If you have enough context to confidently answer the user's question, use this tool to provide the answer in the form of a valid PostgreSQL SQL statement.",
                    "parameters": {
                        "type": "object",
                        "properties" : {
                            "sql_statement": {
                                "type": "string",
                                "description": "A valid SQL statement that addresses the user's question."
                            },
                            "relevant_database_object_ids": {
                                "type": "array",
                                "items": {"type": "integer"},
                                "description": "Provide a list of the ids of the database examples which were relevant to the user's question and useful in providing the answer."
                            },
                            "relevant_sql_example_ids": {
                                "type": "array",
                                "items": {"type": "integer"},
                                "description": "Provide a list of the ids of the SQL examples which were relevant to the user's question and useful in providing the answer."
                            }
                        },
                        "required": ["sql_statement", "relevant_database_object_ids", "relevant_sql_example_ids"],
                        "additionalProperties": false
                    },
                    "strict": true
                }
            }
        ]
        $json$::jsonb
        ;

        raise debug 'calling llm';
        select ai.openai_chat_complete
        ( _model
        , jsonb_build_array
          ( jsonb_build_object('role', 'system', 'content', _system_prompt)
          , jsonb_build_object('role', 'user', 'content', _prompt)
          )
        , tools=>_tools
        , tool_choice=>'required'
        , api_key=>_api_key
        , api_key_name=>_api_key_name
        , base_url=>_base_url
        , frequency_penalty=>_frequency_penalty
        , logit_bias=>_logit_bias
        , logprobs=>_logprobs
        , top_logprobs=>_top_logprobs
        , n=>_n
        , presence_penalty=>_presence_penalty
        , seed=>_seed
        , stop=>_stop
        , temperature=>_temperature
        , top_p=>_top_p
        , openai_user=>_openai_user
        ) into strict _response
        ;

        -- process the response -----------------------------------------------
        raise debug 'received % messages', jsonb_array_length(_response->'choices');
        for _message in
        (
            select
              (m->'index')::int4 as idx
            , jsonb_extract_path_text(m, 'message', 'content') as content
            , jsonb_extract_path_text(m, 'message', 'refusal') as refusal
            , jsonb_extract_path(m, 'message', 'tool_calls') as tool_calls
            from jsonb_array_elements(_response->'choices') m
        )
        loop
            if _message.content is not null then
                raise debug '%', _message.content;
            end if;
            if _message.refusal is not null then
                raise debug '%', _message.refusal;
                -- TODO: continue? raise exception? i dunno
            end if;
            for _tool_call in
            (
                select
                  t.id
                , t.type
                , t.function->>'name' as name
                , (t.function->>'arguments')::jsonb as arguments -- it's a string *containing* json :eyeroll:
                from jsonb_to_recordset(_message.tool_calls) t
                ( id text
                , type text
                , function jsonb
                )
            )
            loop
                case _tool_call.name
                    when 'request_more_context_by_question' then
                        raise debug 'tool use: request_more_context_by_question: %', _tool_call.arguments->'question';
                        -- append the question to the list of questions to use on the next iteration
                        select _questions || jsonb_build_array(_tool_call.arguments->'question')
                        into strict _questions
                        ;
                    when 'answer_user_question_with_sql_statement' then
                        raise debug 'tool use: answer_user_question_with_sql_statement: %', _tool_call.arguments;
                        select _tool_call.arguments->>'sql_statement' into strict _answer;
                        -- throw out any obj that the LLM did NOT mark as relevant
                        select jsonb_agg(r) into _ctx_obj
                        from jsonb_array_elements_text(_tool_call.arguments->'relevant_database_object_ids') i
                        inner join jsonb_to_recordset(_ctx_obj) r(id bigint, classid oid, objid oid)
                        on (i::bigint = r.id)
                        ;
                        -- throw out any sql that the LLM did NOT mark as relevant
                        select jsonb_agg(r) into _ctx_sql
                        from jsonb_array_elements_text(_tool_call.arguments->'relevant_sql_example_ids') i
                        inner join jsonb_to_recordset(_ctx_sql) r(id bigint, sql text, description text)
                        on (i::int = r.id)
                        ;
                        return jsonb_build_object
                        ( 'sql_statement', _answer
                        , 'relevant_database_objects', _ctx_obj
                        , 'relevant_sql_examples', _ctx_sql
                        , 'iterations', (_max_iter - _iter_remaining)
                        );
                end case
                ;
            end loop;
        end loop;
        _iter_remaining = _iter_remaining - 1;
    end loop;
    return null;
end
$func$ language plpgsql stable security invoker
set search_path to pg_catalog, pg_temp
;<|MERGE_RESOLUTION|>--- conflicted
+++ resolved
@@ -111,36 +111,6 @@
     -- if no config provided, use defaults for everything
     _max_iter = coalesce((_config->>'max_iter')::int2, 10);
     _iter_remaining = _max_iter;
-<<<<<<< HEAD
-    _max_results = coalesce(case when _config is not null then (_config->>'max_results')::int8 end, 5);
-    _max_vector_dist = case when _config is not null then (_config->>'max_vector_dist')::float8 end;
-    _min_ts_rank = case when _config is not null then (_config->>'min_ts_rank')::real end;
-    _obj_renderer = coalesce(case when _config is not null then (_config->>'obj_renderer')::pg_catalog.regprocedure end, 'ai.render_semantic_catalog_obj(bigint, oid, oid)'::pg_catalog.regprocedure);
-    _sql_renderer = coalesce(case when _config is not null then (_config->>'sql_renderer')::pg_catalog.regprocedure end, 'ai.render_semantic_catalog_sql(bigint, text, text)'::pg_catalog.regprocedure);
-    _model = coalesce(case when _config is not null and _config operator(pg_catalog.?) 'model' then _config->>'model' end, 'gpt-4o');
-    _api_key = (case when _config is not null then _config operator(pg_catalog.->>) 'api_key' end);
-    _api_key_name = (case when _config is not null then _config operator(pg_catalog.->>) 'api_key_name' end);
-    _base_url = (case when _config is not null then _config operator(pg_catalog.->>) 'base_url' end);
-    _frequency_penalty = (case when _config is not null then _config operator(pg_catalog.->>) 'frequency_penalty' end)::float8;
-    _logit_bias = (case when _config is not null then _config operator(pg_catalog.->) 'logit_bias' end);
-    _logprobs = (case when _config is not null then _config operator(pg_catalog.->>) 'logprobs' end)::boolean;
-    _top_logprobs = (case when _config is not null then _config operator(pg_catalog.->>) 'top_logprobs' end)::int4;
-    --_max_tokens = (case when _config is not null then _config operator(pg_catalog.->>) 'max_tokens' end)::int4;
-    -- TODO: max_tokens is deprecated https://platform.openai.com/docs/api-reference/chat/create#chat-create-max_tokens
-    -- TODO: max_completion_tokens https://platform.openai.com/docs/api-reference/chat/create#chat-create-max_completion_tokens
-    _n = (case when _config is not null then _config operator(pg_catalog.->>) 'n' end)::int4;
-    _presence_penalty = (case when _config is not null then _config operator(pg_catalog.->>) 'presence_penalty' end)::float8;
-    _seed = (case when _config is not null then _config operator(pg_catalog.->>) 'seed' end)::int4;
-    _stop = (case when _config is not null then _config operator(pg_catalog.->>) 'stop' end);
-    _temperature = (case when _config is not null then _config operator(pg_catalog.->>) 'temperature' end)::float8;
-    _top_p = (case when _config is not null then _config operator(pg_catalog.->>) 'top_p' end)::float8;
-    _openai_user = (case when _config is not null then _config operator(pg_catalog.->>) 'openai_user' end);
-    _system_prompt = pg_catalog.concat_ws
-    ( ' '
-    , 'You are an expert at analyzing PostgreSQL database schemas and writing SQL statements to answer questions.'
-    , 'You have access to tools.'
-    );
-=======
     _max_results = coalesce((_config->>'max_results')::int8, 5);
     _max_vector_dist = (_config->>'max_vector_dist')::float8;
     _obj_renderer = coalesce((_config->>'obj_renderer')::pg_catalog.regprocedure, 'ai.render_semantic_catalog_obj(bigint, oid, oid)'::pg_catalog.regprocedure);
@@ -169,7 +139,6 @@
           , 'You have access to tools.'
           )
         );
->>>>>>> 3fa323dd
 
     while _iter_remaining > 0 loop
         raise debug 'iteration: %', (_max_iter - _iter_remaining + 1);
